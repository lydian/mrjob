--- conflicted
+++ resolved
@@ -8,22 +8,12 @@
   - "pypy2.7-6.0"
   - "pypy3.5-6.0"
 dist: xenial
-<<<<<<< HEAD
-before_install:
-  - sudo apt-get-install default-jdk
-=======
->>>>>>> caeb39ea
 install:
   - "pip install ."
   - "pip install ujson warcio"
   - "pip install rapidjson || true"
   - "pip install pyspark || true"
-<<<<<<< HEAD
   - "echo $JAVA_HOME"
-script: python -m unittest discover -v
-=======
-  - "pip install 'py4j>=0.10.8.1' || true"
 #script: python -m unittest discover -v
 script: python -m unittest -v tests.spark.test_harness
->>>>>>> caeb39ea
 sudo: false
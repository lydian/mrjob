--- conflicted
+++ resolved
@@ -1,9 +1,6 @@
 v0.6.5, 2018-09-?? -- AMI pooling
-<<<<<<< HEAD
+ * EMR idle termination script logs its output to mrjob-idle-termination.log
  * RetryWrapper now passes through docstring of wrapped functions
-=======
- * EMR idle termination script logs its output to mrjob-idle-termination.log
->>>>>>> 6fb41d77
 
 v0.6.4, 2018-07-31 -- FILES, DIRS, ARCHIVES
  * drop support for Python 3.3

--- conflicted
+++ resolved
@@ -1,17 +1,14 @@
-<<<<<<< HEAD
 v0.5.?, 2016-??-?? -- Spark
  * JarStep.{INPUT,OUTPUT} are deprecated (use mrjob.step.{INPUT,OUTPUT})
  * runners:
    * EMR:
      * default to cheapest instance type that will work (#1369)
-=======
+
 v0.5.7, 2016-10-?? -- ???
  * deprecated mrjob.parse.parse_*_list() functions
  * deprecated mrjob.parse.scrape_options_into_new_groups()
  * EMR and Hadoop runners:
    * can use environment variables and ~ in hadoop_streaming_jar option
-
->>>>>>> ba800824
 
 v0.5.6, 2016-09-12 -- dataproc crash fix
  * Dataproc runner:

<<<<<<< HEAD
v0.5.0, 2015-??-?? -- ???
 * requires boto 2.35.0 or newer (#980)
 * jobs:
   * is_mapper_or_reducer() renamed to is_task() (#1072)
   * mr() no longer takes positional arguments (#814)
   * removed jar() (use mrjob.step.JarStep)
   * removed testing methods parse_counters() and parse_output()
   * mrjob.step:
      * JarStep only takes "args" and "main_class" keyword args
      * removed MRJobStep (use MRStep)
 * runners:
   * All runners:
     * removed IS_SUCCESSFUL cleanup option (use ALL)
     * *SCRATCH cleanup options renamed to *TMP (#318)
     * base_tmp_dir option has been renamed to local_tmp_dir (#318)
     * deprecation warning: use runner.fs explicitly (#1146)
     * fs methods path_exists() and path_join() are now exists() and join()
   * EMR:
     * default AWS region is us-west-2 (#1025)
     * s3_scratch_uri option is now s3_tmp_dir (#318)
     * aws_region is no longer inferred from s3_tmp_dir
     * mrjob works correctly across AWS regions:
       * connect to each S3 bucket on appropriate endpoint (#1028)
       * create/select temp bucket in same region as EMR jobs (#687)
     * added iam_endpoint option (#1067)
     * SSH tunnel now works on 3.x AMIs (#1013)
       * renamed ssh_tunnel_to_job_tracker option to ssh_tunnel
     * removed s3_conn args from methods in EMRJobRunner and S3Filesystem
     * removed iam_job_flow_role option (use iam_instance_profile)
     * removed support for _$folder$ keys, which EMR no longer creates
     * custom hadoop_streaming_jar gets properly uploaded
     * 4.x AMIs are supported (#1105)
       * added --release-label switch (--ami-version 4.0.0 also works)
   * Hadoop
     * hdfs_scratch_dir option is now hadoop_tmp_dir (#318)
     * use fs -ls -R and fs -rm -R in YARN (#1152)
     * fs.rm() now uses -skipTrash
 * removed mrjob.compat.get_jobconf_value() (use jobconf_from_env())
 * removed mrjob.conf.combine_cmd_lists()
 * Python-version-specific mrjob commands (#1104)
 * mrjob.util:
   * random_identifier() moved here from mrjob.aws
   * renamed buffer_iterator_to_line_iterator() to to_lines()
     * to_lines() no longer appends a newline to data (#819)
   * removed extract_dir_for_tar()
   * gunzip_stream() now yields chunks, not lines
   * removed hash_object()

v0.4.6, 2015-11-?? -- config files
=======
v0.4.6, 2015-11-09 -- config files
>>>>>>> b3b709e1
 * PyYAML>=3.08 is required
 * !clear tag in conf files (#1162)
 * combine_lists() and combine_path_lists() can handle scalars (#1172)
 * include: paths in conf files are relative to real path of conf file (#1166)
 * mrjob.conf.combine_cmd_lists() is deprecated (#1168)
 * EMR runner: pool_wait_minutes can now be loaded from mrjob.conf (#1070)

v0.4.5, 2015-07-28 -- DescribeJobFlows begone
 * boto>=2.6.0 is required (used to be 2.2.0)
 * runners:
   * EMR:
     * moved off deprecated DescribeJobFlows API (#876)
       * time-to-end-of-hour now uses creation time, not "start" time
     * aws_security_token for temporary credentials (#1003)
     * Use AWS managed policies when creating IAM objects (#1026)
     * Fall back to default role/instance profile when no IAM access (#1008)
     * added emr_tags option (#1058)
     * added get_ami_version() method
     * hadoop_version option no longer has any effect (#1017)
   * Hadoop:
     * --hadoop-home switch now works (#1037)
 * EMR tools:
   * added switches for AWS connection options etc. (#1087)
   * mrboss is available from command line tool: mrjob boss [args]
   * terminate_idle_job_flows:
     * less prone to race condition (#910)
     * prints results to stdout in dry_run mode (#1102)
     * job flows stuck in STARTING state no longer considered idle
   * report_long_jobs reports job flows stuck in STARTING state
   * collect_emr_stats and job_flow_pool are deprecated
 * more efficient decoding of bz2 files
 * mrjob.retry.RetryWrapper raises exception when out of tries (#1093)

v0.4.4, 2015-04-21 -- EMRgency!
 * runners:
   * EMR:
     * Create IAM objects as needed (unbreaks mrjob for new accounts) (#999)
     * --iam-job-flow-role renamed to --iam-instance-profile (#1001)
     * new --iam-service-role option (#1005)

v0.4.3, 2015-04-08 -- SO many bugfixes
 * jobs:
   * MRStep's constructor treats kwarg=None same as not setting it (#970)
   * parse_counters() and parse_output() are deprecated (#829)
   * self.mr is deprecated in favor of MRStep (#815)
 * runners:
   * All runners:
     * You can now set strict_protocols from mrjob.conf (#726)
       * new --no-strict-protocols command-line option
     * streaming output from closed runner shows a warning (#853)
   * EMR:
     * --check-input-paths and --no-check-input-paths options (#864)
     * skip (very slow) validation of s3 buckets if boto < 2.25.0 (#865)
     * Fix for max_hours_idle bug that was terminating job flows early (#932)
     * --emr-api-param allows users to pass additional parameters to boto's
       EMR API (#879)
       * unset paramaters with --no-emr-api-param
     * bootstrap_python_packages (deprecated) now works on 3.x EMR AMIs (#863)
     * Use TERMINATE_CLUSTER instead of deprecated TERMINATE_JOB_FLOW (#974)
     * updated EC2 instance type data for pooling (#995)
   * Hadoop:
     * exclude hadoop source jars when looking for streaming jar (#861)
     * Fixed mkdir_on_hdfs for Hadoop version 2.x (#923)
     * Fixed hadoop_bin on Windows (#843)
   * Local
     * bootstrap mrjob by default (#984)
   * Inline
     * fix for add_file_option() (#851)
     * cd to job's working directory before instantiating mrjob class (#988)
 * Use pytest to run tests (#898)
 * collect-emr-active-stats subcommand (#947)
 * Using xtrace flag to get more output during bootstrap (#943)
 * Fixed log printouts for command line tools (#901)
 * Fix to avoid interpreting windows paths as URIs (#880)
 * Better error message when ssh keyfile is missing (#858)
 * Update EMR tool ISO8601 parsing to be consistent with EMR runner (#869)
 * Dropped support for Python 2.5 (#713)
   * Dropped support for the 1.x EMR AMI series, which uses Python 2.5

v0.4.2, 2013-11-27 -- that's one small step for a JAR
 * jobs:
   * can interpolate input and output path(s) into arguments of JarSteps,
     so they can be part of multi-step jobs (#773)
     * see mrjob/examples/mr_jar_step_example.py
   * JarStep now takes keyword arguments only (#769)
     * removed useless "name" field; "step_args" is now just "args"
   * MRJobStep (usually accessed via MRJob.mr()) is now MRStep
 * runners:
   * All runners:
     * --setup is now fully functional (#206)
       * --python-archive, --setup-cmd, and --setup-script are deprecated
     * --bootstrap option works and uses sh (#206)
       * --bootstrap-cmd, --bootstrap-file, --bootstrap-python-package,
         --bootstrap-script are deprecated
     * setup commands can no longer corrupt a task's input and output (#803)
     * sh_bin is now "sh -e" by default so setup fails fast (#810)
       * default is "/bin/sh -e" on EMR
   * EMR:
     * JarSteps work again (#763)
     * auto-uploads jars for JarSteps (#772)
       * JARs on the EMR instances can be accessed with file:/// URIs
     * ssh_cat() no longer raises an error when catting a file
       containing an error (#807)
     * Fixed SignatureDoesNotMatchError that happens with boto 2.10.0+
       with Python prior to 2.7.5 (#778)
   * Hadoop:
     * now handles JarSteps too (#770)
 * Fix to mrjob.parse.urlparse() that was breaking Python 2.5
 * mrjob.util.buffer_iterator_to_line_iterator() is now more efficient
   and uses a bounded amount of memory
 * bz2 decompression no longer discards data (#817)

v0.4.1, 2013-09-16 -- secondary sort and self-terminating job flows
 * jobs:
   * SORT_VALUES: Secondary sort by value (#240)
     * see mrjob/examples/
   * can now override jobconf() again (#656)
   * renamed mrjob.compat.get_jobconf_value() to jobconf_from_env()
   * examples:
     * bash_wrap/ (mapper/reducer_cmd() example)
     * mr_most_used_word.py (two step job)
     * mr_next_word_stats.py (SORT_VALUES example)
 * runners:
   * All runners:
     * single setup option works but is not yet documented (#206)
     * setup now uses sh rather than python internally
   * EMR runner:
     * max_hours_idle: self-terminating idle job flows (#628)
       * mins_to_end_of_hour option gives finer control over self-termination.
     * Can reuse pooled job flows where previous job failed (#633)
     * Throws IOError if output path already exists (#634)
     * Gracefully handles SSL cert issues (#621, #706)
     * Automatically infers EMR/S3 endpoints from region (#658)
     * ls() supports s3n:// schema (#672)
     * Fixed log parsing crash on JarSteps (#645)
     * visible_to_all_users works with boto <2.8.0 (#701)
     * must use --interpreter with non-Python scripts (#683)
     * cat() can decompress gzipped data (#601)
   * Hadoop runner:
     * check_input_paths: can disable input path checking (#583)
     * cat() can decompress gzipped data (#601)
   * Inline/Local runners:
     * Fixed counter parsing for multi-step jobs in inline mode
     * Supports per-step jobconf (#616)
 * Documentation revamp
 * mrjob.parse.urlparse() works consistently across Python versions (#686)
 * deprecated:
   * many constants in mrjob.emr replaced with functions in mrjob.aws
 * removed deprecated features:
   * old conf locations (~/.mrjob and in PYTHONPATH) (#747)
   * built-in protocols must be instances (#488)

v0.4.0, 2013-04-30 -- Slouching toward nirvana
 * Changes:
   * 'mrjob' command (#225)
   * Changed default runner from 'local' to 'inline' (#423)
   * Local runner no longer adds working directory to PYTHONPATH of
     subprocesses; use inline runner instead (#424)
   * Requires boto 2.2.0 or later
   * Filesystem functionality moved out of MRJobRunner into into 'fs' objects
     but forwarded from runners for backward compatibility
   * Changed exception hierarchy of mrjob.ssh (which is private but
     important)
   * Inline and local runners now inherit from the SimMRJobRunner class and thus share most
     of their implementation
   * Internal data structure for representing a step is much richer, allowing
     many cool future features (#479)
   * mrjob detects Hadoop version from EMR based on API responses instead of
     what's in the config (#611)
 * New features:
   * Support for non-Hadoop Streaming jar steps (#499)
   * Support for arbitrary commands as Hadoop Streaming
     mappers/combiners/reducers
   * mapper_pre_filter, combiner_pre_filter, and reducer_pre_filter allow
     running of a UNIX command in front of tasks to filter input outside of
     the interpreter
   * Hadoop runner uses PTY to print output from the Hadoop sub process to the
     console (#580)
   * mrjob knows how to terminate the job on cleanup (Ctrl+C closes the job).
     (#353)
   * Allow use of multiple -c flags on the command line (#420)
 * Bug fixes:
   * Silenced some incorrect warnings about ignored options in 'inline' runner
   * terminate_idle_job_flows uses the default configuration to terminate idle jobs (#559)
 * Removed deprecated functionality:
   * --hadoop-*-format
   * --*-protocol switches
   * MRJob.DEFAULT_*_PROTOCOL
   * MRJob.get_default_opts()
   * MRJob.protocols()
   * PROTOCOL_DICT
   * IF_SUCCESSFUL
   * DEFAULT_CLEANUP
   * S3Filesystem.get_s3_folder_keys()

v0.3.5, 2012-08-21 -- The Last Ride of v0.3.x[?]
 * EMR:
   * --pool-wait-minutes option lets you wait up to X minutes before creating a
     job flow (#455)
   * Job flow ID included in error messages on failure (#452)
   * JOB and JOB_FLOW cleanup options (#485, #455)
 * EMR and Hadoop:
   * Compatibility fixes related to deprecated options and Hadoop's bizarre
     non-sequential version numbers (#489, #534)
 * Other:
   * Warn when *_PROTOCOL is not a class (#490)
 * Bug fixes:
   * Unicode strings can be used when specifying interpreters (#431)
   * --enable-emr-logging no longer causes the wrong counters/logs to be parsed
     (#446)
   * TMP_DIR inserted into 'sort' environment variables (#477)
   * Setting hadoop_home in mrjob.conf works again
   * Gzipped input files work when specified with relative paths (#494)
   * Passthrough options are not re-ordered when sent to Hadoop Streaming
     (#509)

v0.3.4.1, 2012-06-12 -- The test suite doesn't catch everything...
 * Local mode doesn't try to send multiple mappers to the same output file
   when using multiple compressed files as input

v0.3.4, 2012-06-11 -- We are friendly people.
 * Experimental support for IronPython in the local and inline runners
 * set_status() and increment_counter() will encode messages/names of type
   'unicode' as UTF-8 when writing to Hadoop Streaming
 * EMR and Hadoop counter parsing is more correct
 * mrjob.tools.emr.fetch_logs fetches logs from S3 when asked instead of
   incorrectly refusing to do so
 * jobconf values can be booleans in mrjob.conf as well as 'true' and 'false'
   strings
 * hadoop_version can be a float in mrjob.conf, but a warning is printed to the
   console
 * Command line help is split across several --help-* commands
 * Local runner sorts output consistently

v0.3.3.2, 2012-04-10 -- It's a race [condition]!
 * Option parsing no longer dies when -- is used as an argument (#435)
 * Fixed race condition where two jobs can join same job flow thinking it is
   idle, delaying one of the jobs (#438)
 * Better error message when a config file contains no data for the current
   runner (#433)

v0.3.3.1, 2012-04-02 -- Hothothothothothothotfix
 * Fixed S3 locking mechanism parsing of last modified time to work around an
   inconsistency in the EMR API

v0.3.3, 2012-03-29 -- Bug...bug...bug...bug...bug...FEATURE!
 * EMR:
   * Error detection code follows symlinks in Hadoop logs (#396)
   * terminate_idle_job_flows locks job flows before terminating them (#391)
   * terminate_idle_job_flows -qq silences all output (#380)
 * Other fixes:
   * mr_tower_of_powers test no longer requires Testify (#395)
   * Various runner du() implementations no longer broken (#393, #394)
   * Hadoop counter parser regex handles long lines better (#388)
   * Hadoop counter parser regex is more correct (#305)
   * Better error when trying to parse YAML without PyYAML (#348)

v0.3.2, 2012-02-22 -- AMI versions, spot instances, and more
 * Docs:
   * 'Testing with mrjob' section in docs (includes #321)
   * MRJobRunner.counters() included in docs (#321)
   * terminate_idle_job_flows is spelled correctly in docs (#339)
 * Running jobs:
   * local mode:
     * Allow non-string jobconf values again (this changed in v0.3.0)
     * Don't split *.gz files (#333)
   * emr mode:
     * Spot instance support via ec2_*_instance_bid_price and renamed instance
       type/number options (#219)
     * ami_version option to allow switching between EMR AMIs (#306)
     * 'Error while reading from input file' displays correct file (#358)
     * python_bin used for bootstrap_python_packages instead of just 'python'
       (#355)
     * Pooling works with bootstrap_mrjob=False (#347)
     * Pooling makes sure a job flow has space for the new job before joining
       it (#324)
 * EMR tools:
   * create_job_flow no longer tries to use an option that does not exist
     (#349)
   * report_long_jobs tool alerts on jobs that have run for more than X hours
     (#345)
   * mrboss no longer spells stderr 'stsderr'
   * terminate_idle_job_flows counts jobs with pending (but not running)
     steps as idle (#365)
   * terminate_idle_job_flows can terminate job flows near the end of a
     billable hour (#319)
   * audit_usage breaks down job flows by pool (#239)
   * Various tools (e.g. audit_usage) get list of job flows correctly (#346)

v0.3.1, 2011-12-20 -- Nooooo there were bugs!
 * Instance-type command-line arguments always override mrjob.conf (Issue #311)
 * Fixed crash in mrjob.tools.emr.audit_usage (Issue #315)
 * Tests now use unittest; python setup.py test now works (Issue #292)

v0.3.0, 2011-12-07 -- Worth the wait
 * Configuration:
   * Saner mrjob.conf locations (Issue #97):
     * ~/.mrjob is deprecated in favor of ~/.mrjob.conf
     * searching in PYTHONPATH is deprecated
     * MRJOB_CONF environment variable for custom paths
 * Defining Jobs (MRJob):
   * Combiner support (Issue #74)
   * *_init() and *_final() methods for mappers, combiners, and reducers
     (Issue #124)
   * mapper/combiner/reducer methods no longer need to contain a yield
     statement if they emit no data
   * Protocols:
     * Protocols can be anything with read() and write() methods, and are
       instances by default (Issue #229)
     * Set protocols with the *_PROTOCOL attributes or by re-defining the
       *_protocol() methods
     * Built-in protocol classes cache the encoded and decoded value of the
       last key for faster decoding during reducing (Issue #230)
     * --*protocol switches and aliases are deprecated (Issue #106)
   * Set Hadoop formats with HADOOP_*_FORMAT attributes or the hadoop_*_format()
     methods (Issue #241)
     * --hadoop-*-format switches are deprecated
     * Hadoop formats can no longer be set from mrjob.conf
   * Set jobconf with JOBCONF attribute or the jobconf() method (in addition
     to --jobconf)
   * Set Hadoop partitioner class with --partitioner, PARTITIONER, or
     partitioner() (Issue #6)
   * Custom option parsing (Issue #172)
   * Use mrjob.compat.get_jobconf_value() to get jobconf values from environment
 * Running jobs:
   * All modes:
     * All runners are Hadoop-version aware and use the correct jobconf and
       combiner invocation styles (Issue #111)
     * All types of URIs can be passed through to Hadoop (Issue #53)
     * Speed up steps with no mapper by using cat (Issue #5)
     * Stream compressed files with cat() method (Issue #17)
     * hadoop_bin, python_bin, and ssh_bin can now all take switches (Issue #96)
     * job_name_prefix option is gone (was deprecated)
     * Better cleanup (Issue #10):
       * Separate cleanup_on_failure option
       * More granular cleanup options
     * Cleaner handling of passthrough options (Issue #32)
   * emr mode:
     * job flow pooling (Issue #26)
     * vastly improved log fetching via SSH (Issue #2)
       * New tool: mrjob.tools.emr.fetch_logs
     * default Hadoop version on EMR is 0.20 (was 0.18)
     * ec2_instance_type option now only sets instance type for slave nodes
       when there are multiple EC2 instances (Issue #66)
     * New tool: mrjob.tools.emr.mrboss for running commands on all nodes and
       saving output locally
   * inline mode:
     * Supports cmdenv (Issue #136)
     * Passthrough options can now affect steps list (Issue #301)
   * local mode:
     * Runs 2 mappers and 2 reducers in parallel by default (Issue #228)
     * Preliminary Hadoop simulation for some jobconf variables (Issue #86)
 * Misc:
   * boto 2.0+ is now required (Issue #92)
   * Removed debian packaging (should be handled separately)

v0.2.8, 2011-09-07 -- Bugfixes and betas
 * Fix log parsing crash dealing with timeout errors
 * Make mr_travelling_salesman.py work with simplejson
 * Add emr_additional_info option, to support EMR beta features
 * Remove debian packaging (should be handled separately)
 * Fix crash when creating tmp bucket for job in us-east-1

v0.2.7, 2011-07-12 -- Hooray for interns!
 * All runner options can be set from the command line (Issue #121)
   * Including for mrjob.tools.emr.create_job_flow (Issue #142)
 * New EMR options:
   * availability_zone (Issue #72)
   * bootstrap_actions (Issue #69)
   * enable_emr_debugging (Issue #133)
 * Read counters from EMR log files (Issue #134)
 * Clean old files out of S3 with mrjob.tools.emr.s3_tmpwatch (Issue #9)
 * EMR parses and reports job failure due to steps timing out (Issue #15)
 * EMR boostrap files are no longer made public on S3 (Issue #70)
 * mrjob.tools.emr.terminate_idle_job_flows handles custom hadoop streaming
   jars correctly (Issue #116)
 * LocalMRJobRunner separates out counters by step (Issue #28)
 * bootstrap_python_packages works regardless of tarball name (Issue #49)
 * mrjob always creates temp buckets in the correct AWS region (Issue #64)
 * Catch abuse of __main__ in jobs (Issue #78)
 * Added mr_travelling_salesman example

v0.2.6, 2011-05-24 -- Hadoop 0.20 in EMR, inline runner, and more
* Set Hadoop to run on EMR with --hadoop-version (Issue #71).
   * Default is still 0.18, but will change to 0.20 in mrjob v0.3.0.
 * New inline runner, for testing locally with a debugger
 * New --strict-protocols option, to catch unencodable data (Issue #76)
 * Added steps_python_bin option (for use with virtualenv)
 * mrjob no longer chokes when asked to run on an EMR job flow running
   Hadoop 0.20 (Issue #110)
 * mrjob no longer chokes on job flows with no LogUri (Issue #112)

v0.2.5, 2011-04-29 -- Hadoop input and output formats
 * Added hadoop_input/output_format options
 * You can now specify a custom Hadoop streaming jar (hadoop_streaming_jar)
 * extra args to hadoop now come before -mapper/-reducer on EMR, so
   that e.g. -libjar will work (worked in hadoop mode since v0.2.2)
 * hadoop mode now supports s3n:// URIs (Issue #53)

v0.2.4, 2011-03-09 -- fix bootstrapping mrjob
 * Fix bootstrapping of mrjob in hadoop and local mode (Issue #89)
 * SSH tunnels try to use the same port for the same job flow (Issue #67)
 * Added mr_postfix_bounce and mr_pegasos_svm to examples.
 * Retry on spurious 505s from EMR API

v0.2.3, 2011-02-24 -- boto compatibility
 * Fix incompatibility with boto 2.0b4 (Issue #91)

v0.2.2, 2011-02-15 -- GET/POST EMR issue
 * Use POST requests for most EMR queries (EMR was choking on large GETs)
 * find_probable_cause_of_failure() ignores transient errors (Issue #31)
 * --hadoop-arg now actually works (Issue #79)
   * on Hadoop, extra args are added first, so you can set e.g. -libjar
 * S3 buckets may now have . in their names
 * MRJob scripts now respect --quiet (Issue #84)
 * added --no-output option for MRJob scripts (Issue #81)
 * added --python-bin option (Issue #54)

v0.2.1, 2010-11-17 -- laststatechangereason bugfix
 * Don't assume EMR sets laststatechangereason

v0.2.0, 2010-11-15 -- Many bugfixes, Windows support
 * New Features/Changes:
   * EMRJobRunner now prints % of mappers and reducers completed when you
     enable the SSH tunnel.
   * Added mr_page_rank example
   * Added mrjob.tools.emr.audit_usage script (Issue #21)
   * You can specify alternate job owners with the "owner" option. Useful for
     auditing usage. (Issue #59)
   * The job_name_prefix option has been renamed to label (the old name still
     works but is deprecated)
   * bootstrap_cmds and bootstrap_scripts no longer automatically invoke sudo
 * Bugs Fixed/Cleanup:
   * bootstrap files no longer get uploaded to S3 twice (Issue #8)
   * When using add_file_option(), show_steps() can now see the local version
     of the file (Issue #45)
   * Now works on Windows (Issue #46)
   * No longer requires external jar, tar, or zip binaries (Issue #47)
   * mrjob-* scratch bucket is only created as needed (Issue #50)
   * Can now specify us-east-1 region explicitly (Issue #58)
   * mrjob.tools.emr.terminate_idle_job_flows leaves Hive jobs alone (Issue #60)

v0.1.0, 2010-10-28 -- Same code, better version. It's official!

v0.1.0-pre3, 2010-10-27 -- Pre-release to run Yelp code against
 * Added debian packaging
 * mrjob bootstrapping can now deal with symlinks in site-packages/mrjob
 * MRJobRunner.stream_output() can now be called multiple times

v0.1.0-pre2, 2010-10-25 -- Second pre-release after testing
 * Fixed small bugs that broke Python 2.5.1 and Python 2.7
 * Fixed reading mrjob.conf without yaml installed
 * Fix tests to work with modern simplejson and pipes.quote()
 * Auto-create temp bucket on S3 if we don't have one (Issue #16)
 * Auto-infer AWS region from bucket (Issue #7)
 * --steps now passes in all extra args (e.g. --protocol) (Issue #4)
 * Better docs

v0.1.0-pre1, 2010-10-21 -- Initial pre-release. YMMV!<|MERGE_RESOLUTION|>--- conflicted
+++ resolved
@@ -1,4 +1,3 @@
-<<<<<<< HEAD
 v0.5.0, 2015-??-?? -- ???
  * requires boto 2.35.0 or newer (#980)
  * jobs:
@@ -47,10 +46,7 @@
    * gunzip_stream() now yields chunks, not lines
    * removed hash_object()
 
-v0.4.6, 2015-11-?? -- config files
-=======
 v0.4.6, 2015-11-09 -- config files
->>>>>>> b3b709e1
  * PyYAML>=3.08 is required
  * !clear tag in conf files (#1162)
  * combine_lists() and combine_path_lists() can handle scalars (#1172)

# Copyright 2009-2012 Yelp
#
# Licensed under the Apache License, Version 2.0 (the "License");
# you may not use this file except in compliance with the License.
# You may obtain a copy of the License at
#
# http://www.apache.org/licenses/LICENSE-2.0
#
# Unless required by applicable law or agreed to in writing, software
# distributed under the License is distributed on an "AS IS" BASIS,
# WITHOUT WARRANTIES OR CONDITIONS OF ANY KIND, either express or implied.
# See the License for the specific language governing permissions and
# limitations under the License.

""""mrjob.conf" is the name of both this module, and the global config file
for :py:mod:`mrjob`.
"""

from __future__ import with_statement

import glob
import logging
import os
import shlex

from mrjob.util import expand_path

try:
    import simplejson as json  # preferred because of C speedups
    json  # quiet "redefinition of unused ..." warning from pyflakes
except ImportError:
    import json  # built in to Python 2.6 and later

# yaml is nice to have, but we can fall back on JSON if need be
try:
    import yaml
    yaml  # quiet "redefinition of unused ..." warning from pyflakes
except ImportError:
    yaml = None

log = logging.getLogger('mrjob.conf')


class OptionStore(dict):
<<<<<<< HEAD

    ALLOWED_KEYS = set()

=======
    """Encapsulates logic about a configuration. With the exception of the
    constructor, it can be accessed like a dictionary."""

    #: Set of valid keys for this type of configuration
    ALLOWED_KEYS = set()

    #: Mapping of key to function used to combine multiple values to override,
    #: augment, etc. Leave blank for :py:func:`combine_values()`.
    COMBINERS = dict()

    def __init__(self):
        super(OptionStore, self).__init__()
        self.cascading_dicts = [
            dict((key, None) for key in self.ALLOWED_KEYS),
            self.default_options(),
        ]

    def default_options(self):
        """Default options for this :py:class:`OptionStore`"""
        return {}

    def validated_options(self, opts, error_fmt):
        unrecognized_opts = set(opts) - self.ALLOWED_KEYS
        if unrecognized_opts:
            log.warn(error_fmt % ', '.join(sorted(unrecognized_opts)))
            return dict((k, v) for k, v in opts.iteritems()
                        if k in self.ALLOWED_KEYS)
        else:
            return opts

    def populate_values_from_cascading_dicts(self):
        """When ``cascading_dicts`` has been built, use it to populate the
        dictionary with the ultimate values.
        """
        self.update(combine_opts(self.COMBINERS, *self.cascading_dicts))
        self._opt_priority = calculate_opt_priority(self, self.cascading_dicts)

    def is_default(self, key):
        return self._opt_priority[key] >= 2

>>>>>>> 2034ecdd
    def __getitem__(self, key):
        if key in self.ALLOWED_KEYS:
            return super(OptionStore, self).__getitem__(key)
        else:
            raise KeyError(key)

<<<<<<< HEAD
    def __setitem__(self, key):
        if key in self.ALLOWED_KEYS:
            return super(OptionStore, self).__getitem__(key)
=======
    def __setitem__(self, key, value):
        if key in self.ALLOWED_KEYS:
            return super(OptionStore, self).__setitem__(key, value)
>>>>>>> 2034ecdd
        else:
            raise KeyError(key)

### READING AND WRITING mrjob.conf ###

def find_mrjob_conf():
    """Look for :file:`mrjob.conf`, and return its path. Places we look:

    - The location specified by :envvar:`MRJOB_CONF`
    - :file:`~/.mrjob.conf`
    - :file:`~/.mrjob` (deprecated)
    - :file:`mrjob.conf` in any directory in :envvar:`PYTHONPATH` (deprecated)
    - :file:`/etc/mrjob.conf`

    Return ``None`` if we can't find it. Print a warning if its location is
    deprecated.
    """
    def candidates():
        """Return (path, deprecation_warning)"""
        if 'MRJOB_CONF' in os.environ:
            yield (expand_path(os.environ['MRJOB_CONF']), None)

        # $HOME isn't necessarily set on Windows, but ~ works
        # use os.path.join() so we don't end up mixing \ and /
        yield (expand_path(os.path.join('~', '.mrjob.conf')), None)

        # DEPRECATED:
        yield (expand_path(os.path.join('~', '.mrjob')),
                           'use ~/.mrjob.conf instead.')
        if os.environ.get('PYTHONPATH'):
            for dirname in os.environ['PYTHONPATH'].split(os.pathsep):
                yield (os.path.join(dirname, 'mrjob.conf'),
                      'Use $MRJOB_CONF to explicitly specify the path'
                       ' instead.')

        # this only really makes sense on Unix, so no os.path.join()
        yield ('/etc/mrjob.conf', None)

    for path, deprecation_message in candidates():
        log.debug('looking for configs in %s' % path)
        if os.path.exists(path):
            log.info('using configs in %s' % path)
            if deprecation_message:
                log.warning('This config path is deprecated and will stop'
                            ' working in mrjob 0.4. %s' % deprecation_message)
            return path
    else:
        log.info("no configs found; falling back on auto-configuration")
        return None


def real_mrjob_conf_path(conf_path=None):
    if conf_path is False:
        return None
    elif conf_path is None:
        return find_mrjob_conf()
    else:
        return expand_path(conf_path)


def conf_object_at_path(conf_path):
    if conf_path is None:
        return None

    with open(conf_path) as f:
        if yaml:
            return yaml.safe_load(f)
        else:
            try:
                return json.load(f)
            except json.JSONDecodeError, e:
                msg = ('If your mrjob.conf is in YAML, you need to install'
                       ' yaml; see http://pypi.python.org/pypi/PyYAML/')
                # JSONDecodeError currently has a msg attr, but it may not in
                # the future
                if hasattr(e, 'msg'):
                    e.msg = '%s (%s)' % (e.msg, msg)
                else:
                    e.msg = msg
                raise e


# TODO 0.4: move to tests.test_conf
def load_mrjob_conf(conf_path=None):
    """.. deprecated:: 0.3.3

    Load the entire data structure in :file:`mrjob.conf`, which should
    look something like this::

        {'runners':
            'emr': {'OPTION': VALUE, ...},
            'hadoop: {'OPTION': VALUE, ...},
            'inline': {'OPTION': VALUE, ...},
            'local': {'OPTION': VALUE, ...},
        }

    Returns ``None`` if we can't find :file:`mrjob.conf`.

    :type conf_path: str
    :param conf_path: an alternate place to look for mrjob.conf. If this is
                      ``False``, we'll always return ``None``.
    """
    # Only used by mrjob tests and possibly third parties.
    log.warn('mrjob.conf.load_mrjob_conf is deprecated.')
    conf_path = real_mrjob_conf_path(conf_path)
    return conf_object_at_path(conf_path)


def load_opts_from_mrjob_conf(runner_alias, conf_path=None,
                              already_loaded=None):
    """Load a list of dictionaries representing the options in a given
    mrjob.conf for a specific runner. Returns ``[(path, values)]``. If conf_path
    is not found, return [(None, {})].

    :type runner_alias: str
    :param runner_alias: String identifier of the runner type, e.g. ``emr``,
                         ``local``, etc.
    :type conf_path: str
    :param conf_path: an alternate place to look for mrjob.conf. If this is
                      ``False``, we'll always return ``{}``.
    :type already_loaded: list
    :param already_loaded: list of :file:`mrjob.conf` paths that have already
                           been loaded
    """
    # Used to use load_mrjob_conf() here, but we need both the 'real' path and
    # the conf object, which we can't get cleanly from load_mrjob_conf.  This
    # means load_mrjob_conf() is basically useless now except for in tests,
    # but it's exposed in the API, so we shouldn't kill it until 0.4 at least.
    conf_path = real_mrjob_conf_path(conf_path)
    conf = conf_object_at_path(conf_path)

    if conf is None:
        return [(None, {})]

    if already_loaded is None:
        already_loaded = []

    already_loaded.append(conf_path)

    try:
        values = conf['runners'][runner_alias] or {}
    except (KeyError, TypeError, ValueError):
        log.warning('no configs for runner type %r in %s; returning {}' %
                    (runner_alias, conf_path))
        values = {}

    inherited = []
    if conf.get('include', None):
        includes = conf['include']
        if isinstance(includes, basestring):
            includes = [includes]

        for include in includes:
            if include in already_loaded:
                log.warn('%s tries to recursively include %s! (Already included:'
                         ' %s)' % (conf_path, conf['include'],
                                   ', '.join(already_loaded)))
            else:
                inherited.extend(load_opts_from_mrjob_conf(
                                    runner_alias, include, already_loaded))
    return inherited + [(conf_path, values)]


def dump_mrjob_conf(conf, f):
    """Write out configuration options to a file.

    Useful if you don't want to bother to figure out YAML.

    *conf* should look something like this:

        {'runners':
            'local': {'OPTION': VALUE, ...}
            'emr': {'OPTION': VALUE, ...}
            'hadoop: {'OPTION': VALUE, ...}
        }

    :param f: a file object to write to (e.g. ``open('mrjob.conf', 'w')``)
    """
    if yaml:
        yaml.safe_dump(conf, f, default_flow_style=False)
    else:
        json.dump(conf, f, indent=2)
    f.flush()


### COMBINING OPTIONS ###

# combiners generally consider earlier values to be defaults, and later
# options to override or add on to them.

def combine_values(*values):
    """Return the last value in *values* that is not ``None``.

    The default combiner; good for simple values (booleans, strings, numbers).
    """
    for v in reversed(values):
        if v is not None:
            return v
    else:
        return None


def combine_lists(*seqs):
    """Concatenate the given sequences into a list. Ignore ``None`` values.

    Generally this is used for a list of commands we want to run; the
    "default" commands get run before any commands specific to your job.
    """
    result = []

    for seq in seqs:
        if seq:
            result.extend(seq)

    return result


def combine_cmds(*cmds):
    """Take zero or more commands to run on the command line, and return
    the last one that is not ``None``. Each command should either be a list
    containing the command plus switches, or a string, which will be parsed
    with :py:func:`shlex.split`

    Returns either ``None`` or a list containing the command plus arguments.
    """
    cmd = combine_values(*cmds)

    if cmd is None:
        return None
    elif isinstance(cmd, basestring):
        return shlex.split(cmd)
    else:
        return list(cmd)


def combine_cmd_lists(*seqs_of_cmds):
    """Concatenate the given commands into a list. Ignore ``None`` values,
    and parse strings with :py:func:`shlex.split`.

    Returns a list of lists (each sublist contains the command plus arguments).
    """
    seq_of_cmds = combine_lists(*seqs_of_cmds)
    return [combine_cmds(cmd) for cmd in seq_of_cmds]


def combine_dicts(*dicts):
    """Combine zero or more dictionaries. Values from dicts later in the list
    take precedence over values earlier in the list.

    If you pass in ``None`` in place of a dictionary, it will be ignored.
    """
    result = {}

    for d in dicts:
        if d:
            result.update(d)

    return result


def combine_envs(*envs):
    """Combine zero or more dictionaries containing environment variables.

    Environment variables later from dictionaries later in the list take
    priority over those earlier in the list. For variables ending with
    ``PATH``, we prepend (and add a colon) rather than overwriting.

    If you pass in ``None`` in place of a dictionary, it will be ignored.
    """
    return _combine_envs_helper(envs, local=False)


def combine_local_envs(*envs):
    """Same as :py:func:`combine_envs`, except that paths are combined
    using the local path separator (e.g ``;`` on Windows rather than ``:``).
    """
    return _combine_envs_helper(envs, local=True)


def _combine_envs_helper(envs, local):
    if local:
        pathsep = os.pathsep
    else:
        pathsep = ':'

    result = {}
    for env in envs:
        if env:
            for key, value in env.iteritems():
                if key.endswith('PATH') and result.get(key):
                    result[key] = value + pathsep + result[key]
                else:
                    result[key] = value

    return result


def combine_paths(*paths):
    """Returns the last value in *paths* that is not ``None``.
    Resolve ``~`` (home dir) and environment variables."""
    return expand_path(combine_values(*paths))


def combine_path_lists(*path_seqs):
    """Concatenate the given sequences into a list. Ignore None values.
    Resolve ``~`` (home dir) and environment variables, and expand globs
    that refer to the local filesystem."""
    results = []

    for path in combine_lists(*path_seqs):
        expanded = expand_path(path)
        # if we can't expand a glob, leave as-is (maybe it refers to
        # S3 or HDFS)
        paths = sorted(glob.glob(expanded)) or [expanded]

        results.extend(paths)

    return results


def combine_opts(combiners, *opts_list):
    """The master combiner, used to combine dictionaries of options with
    appropriate sub-combiners.

    :param combiners: a map from option name to a combine_*() function to
                      combine options by that name. By default, we combine
                      options using :py:func:`combine_values`.
    :param opts_list: one or more dictionaries to combine
    """
    final_opts = {}

    keys = set()
    for opts in opts_list:
        if opts:
            keys.update(opts)

    for key in keys:
        values = []
        for opts in opts_list:
            if opts and key in opts:
                values.append(opts[key])

        combine_func = combiners.get(key) or combine_values
        final_opts[key] = combine_func(*values)

    return final_opts


### PRIORITY ###


def calculate_opt_priority(opts, opt_dicts):
    """Keep track of where in the order opts were specified,
    to handle opts that affect the same thing (e.g. ec2_*instance_type).

    Here is a rough guide to the values set by this function. They are

        Where specified     Priority
        unset everywhere    -1
        blank               0
        non-blank default   1
        base conf file      2
        inheriting conf     [3-n]
        command line        n+1

    :type opts: iterable
    :type opt_dicts: list of dicts with keys also appearing in **opts**
    """
    opt_priority = dict((opt, -1) for opt in opts)
    for priority, opt_dict in enumerate(opt_dicts):
        if opt_dict:
            for opt, value in opt_dict.iteritems():
                if value is not None:
                    opt_priority[opt] = priority
    return opt_priority<|MERGE_RESOLUTION|>--- conflicted
+++ resolved
@@ -42,11 +42,6 @@
 
 
 class OptionStore(dict):
-<<<<<<< HEAD
-
-    ALLOWED_KEYS = set()
-
-=======
     """Encapsulates logic about a configuration. With the exception of the
     constructor, it can be accessed like a dictionary."""
 
@@ -87,22 +82,15 @@
     def is_default(self, key):
         return self._opt_priority[key] >= 2
 
->>>>>>> 2034ecdd
     def __getitem__(self, key):
         if key in self.ALLOWED_KEYS:
             return super(OptionStore, self).__getitem__(key)
         else:
             raise KeyError(key)
 
-<<<<<<< HEAD
-    def __setitem__(self, key):
-        if key in self.ALLOWED_KEYS:
-            return super(OptionStore, self).__getitem__(key)
-=======
     def __setitem__(self, key, value):
         if key in self.ALLOWED_KEYS:
             return super(OptionStore, self).__setitem__(key, value)
->>>>>>> 2034ecdd
         else:
             raise KeyError(key)
 

# Copyright 2019 Yelp
#
# Licensed under the Apache License, Version 2.0 (the "License");
# you may not use this file except in compliance with the License.
# You may obtain a copy of the License at
#
# http://www.apache.org/licenses/LICENSE-2.0
#
# Unless required by applicable law or agreed to in writing, software
# distributed under the License is distributed on an "AS IS" BASIS,
# WITHOUT WARRANTIES OR CONDITIONS OF ANY KIND, either express or implied.
# See the License for the specific language governing permissions and
# limitations under the License.
"""A Spark script that can run a MRJob without Hadoop."""
import sys
import json
from argparse import ArgumentParser
from collections import defaultdict
from importlib import import_module

from mrjob.util import shlex_split
from pyspark.accumulators import AccumulatorParam


# tuples of (args, kwargs) for ArgumentParser.add_argument()
#
# TODO: this is shared code with mr_spark_harness.py, which started out
# in this directory but has since been moved to tests/. Totally fine to
# inline this stuff and reduplicate it in mr_spark_harness.py
_PASSTHRU_OPTIONS = [
    (['--job-args'], dict(
        default=None,
        dest='job_args',
        help=('The arguments pass to the MRJob. Please quote all passthru args'
              ' so that they are in the same string'),
    )),
    (['--first-step-num'], dict(
        default=None,
        dest='first_step_num',
        type=int,
        help=("(0-indexed) first step in range of steps to run")
    )),
    (['--last-step-num'], dict(
        default=None,
        dest='last_step_num',
        type=int,
        help=("(0-indexed) last step in range of steps to run")
    )),
    (['--compression-codec'], dict(
        default=None,
        dest='compression_codec',
        help=('Java class path of a codec to use to compress output.'),
    )),
    (['--counter-output-dir'], dict(
        default=None,
        dest='counter_output_dir',
        help=(
            'An empty directory to write counter output to. '
            'Can be a path or URI.')
    )),
    (['--num-reducers'], dict(
        default=None,
        dest='num_reducers',
        type=int,
        help=('limit number of reducers and also number of final output files')
    )),
]


class CounterAccumulator(AccumulatorParam):

    def zero(self, value):
        return value

    def addInPlace(self, value1, value2):
        for group in value2:
            for key in value2[group]:
                if key not in value1[group]:
                    value1[group][key] = value2[group][key]
                else:
                    value1[group][key] += value2[group][key]
        return value1


def main(cmd_line_args=None):
    if cmd_line_args is None:
        cmd_line_args = sys.argv[1:]

    parser = _make_arg_parser()
    args = parser.parse_args(cmd_line_args)

    if args.num_reducers is not None and args.num_reducers <= 0:
        raise ValueError(
            'You can only configure num_reducers to positive number.')

    # get job_class
    job_module_name, job_class_name = args.job_class.rsplit('.', 1)
    job_module = import_module(job_module_name)
    job_class = getattr(job_module, job_class_name)

    # load initial data
    from pyspark import SparkContext

    if args.job_args:
        job_args = shlex_split(args.job_args)
    else:
        job_args = []

    # get job steps. don't pass --steps, which is deprecated
    steps = job_class(job_args).steps()

    # pick steps
    start = args.first_step_num or 0
    end = None if args.last_step_num is None else args.last_step_num + 1
    steps_to_run = list(enumerate(steps))[start:end]

    sc = SparkContext()

    # keep track of one set of counters per job step
    counter_accumulators = [
        sc.accumulator(defaultdict(dict), CounterAccumulator())
        for _ in steps_to_run
    ]

    def make_increment_counter(step_num):
        counter_accumulator = counter_accumulators[step_num - start]

        def increment_counter(group, name, amount=1):
            counter_accumulator.add({group: {name:  amount}})

        return increment_counter

    def make_job(mrc, step_num):
        j = job_class(job_args + [
            '--%s' % mrc, '--step-num=%d' % step_num
        ])
        j.sandbox()  # so Spark doesn't try to serialize stdin

<<<<<<< HEAD
        # patch increment_counter() to update the accumulator for this step
        j.increment_counter = make_increment_counter(step_num)
=======
    job = make_job()

    # get job steps. don't pass --steps, which is deprecated
    steps = job.steps()
>>>>>>> bc27d454

        return j

    try:
        if job.hadoop_input_format() is not None:
            rdd = sc.hadoopFile(
                args.input_path,
                inputFormatClass=job.hadoop_input_format(),
                keyClass='org.apache.hadoop.io.Text',
                valueClass='org.apache.hadoop.io.Text')

            # hadoopFile loads each line as a key-value pair in which the contents
            # of the line are the key and the value is an empty string. Convert to
            # an rdd of just lines, encoded as bytes.
            rdd = rdd.map(lambda kv: kv[0].encode('utf-8'))
        else:
            rdd = sc.textFile(args.input_path, use_unicode=False)

        # run steps
        for step_num, step in steps_to_run:
            rdd = _run_step(step, step_num, rdd, make_job, args.num_reducers)

        # write the results
        if job.hadoop_output_format() is not None:
            # saveAsHadoopFile takes an rdd of key-value pairs, so convert to that
            # format
            rdd = rdd.map(lambda line: tuple(
                x.decode('utf-8') for x in line.split(b'\t', 1)))
            rdd.saveAsHadoopFile(
                args.output_path,
                outputFormatClass=job.hadoop_output_format(),
                compressionCodecClass=args.compression_codec)
        else:
            rdd.saveAsTextFile(
                args.output_path, compressionCodecClass=args.compression_codec)
    finally:
        if args.counter_output_dir is not None:
            counters = [ca.value for ca in counter_accumulators]

            sc.parallelize(
                [json.dumps(counters)],
                numSlices=1
            ).saveAsTextFile(
                args.counter_output_dir
            )


def _run_step(step, step_num, rdd, make_job, num_reducers=None):
    """Run the given step on the RDD and return the transformed RDD."""
    step_desc = step.description(step_num)
    _check_step(step_desc, step_num)

    # create a separate job instance for each substep. This contains
    # *step_num* (in ``job.options.step_num``) and ensures that
    # ``job.is_task()`` is set to true
    mapper_job, reducer_job, combiner_job = (
        make_job(mrc, step_num) if step_desc.get(mrc) else None
        for mrc in ('mapper', 'reducer', 'combiner')
    )

    # if combiner runs subprocesses, skip it. (:py:func:`_check_step`
    # already screens out mappers and reducers that do, but combiners
    # are optional)
    try:
        _check_substep(step_desc, step_num, 'combiner')
    except NotImplementedError:
        combiner_job = None

    # is SORT_VALUES enabled?
    sort_values = reducer_job.sort_values() if reducer_job else False

    if mapper_job:
        rdd = _run_mapper(mapper_job, rdd)

    if combiner_job:
        # _run_combiner() includes shuffle-and-sort
        rdd = _run_combiner(
            combiner_job, rdd,
            sort_values=sort_values,
            num_reducers=num_reducers)
    elif reducer_job:
        rdd = _shuffle_and_sort(
            rdd, sort_values=sort_values, num_reducers=num_reducers)

    if reducer_job:
        rdd = _run_reducer(reducer_job, rdd, num_reducers=num_reducers)

    return rdd


def _run_mapper(mapper_job, rdd):
    """Run our job's mapper.

    :param mapper_job: an instance of our job, instantiated to be the mapper
                       for the step we wish to run
    :param rdd: an RDD containing lines representing encoded key-value pairs
    :return: an RDD containing lines representing encoded key-value pairs
    """
    step_num = mapper_job.options.step_num

    m_read, m_write = mapper_job.pick_protocols(step_num, 'mapper')

    # decode lines into key-value pairs
    #
    # line -> (k, v)
    rdd = rdd.map(m_read)

    # run each partition through map_pairs()
    #
    # (k, v), ... -> (k, v), ...
    rdd = rdd.mapPartitions(
        lambda pairs: mapper_job.map_pairs(pairs, step_num))

    # encode key-value pairs back into lines
    #
    # (k, v) -> line
    rdd = rdd.map(lambda k_v: m_write(*k_v))

    return rdd


def _run_combiner(combiner_job, rdd, sort_values=False, num_reducers=None):
    """Run our job's combiner, and group lines with the same key together.

    :param combiner_job: an instance of our job, instantiated to be the mapper
                         for the step we wish to run
    :param rdd: an RDD containing lines representing encoded key-value pairs
    :param sort_values: if true, ensure all lines corresponding to a given key
                        are sorted (by their encoded value)
    :param num_reducers: limit the number of paratitions of output rdd, which
                         is similar to mrjob's limit on number of reducers.
    :return: an RDD containing "reducer ready" lines representing encoded
             key-value pairs, that is, where all lines with the same key are
             adjacent and in the same partition
    """
    step_num = combiner_job.options.step_num

    c_read, c_write = combiner_job.pick_protocols(step_num, 'combiner')

    # decode lines into key-value pairs
    #
    # line -> (k, v)
    rdd = rdd.map(c_read)

    # The common case for MRJob combiners is to yield a single key-value pair
    # (for example ``(key, sum(values))``. If the combiner does something
    # else, just build a list of values so we don't end up running multiple
    # values through the MRJob's combiner multiple times.
    def combiner_helper(pairs1, pairs2):
        if len(pairs1) == len(pairs2) == 1:
            return list(
                combiner_job.combine_pairs(pairs1 + pairs2, step_num),
            )
        else:
            pairs1.extend(pairs2)
            return pairs1

    # include key in "value", so MRJob combiner can see it
    #
    # (k, v) -> (k, (k, v))
    rdd = rdd.map(lambda k_v: (k_v[0], k_v))

    # :py:meth:`pyspark.RDD.combineByKey()`, where the magic happens.
    #
    # (k, (k, v)), ... -> (k, ([(k, v1), (k, v2), ...]))
    #
    # Our "values" are key-value pairs, and our "combined values" are lists of
    # key-value pairs (single-item lists in the common case).
    #
    # note that unlike Hadoop combiners, combineByKey() sees *all* the
    # key-value pairs, essentially doing a shuffle-and-sort for free.
    rdd = rdd.combineByKey(
        createCombiner=lambda k_v: [k_v],
        mergeValue=lambda k_v_list, k_v: combiner_helper(k_v_list, [k_v]),
        mergeCombiners=combiner_helper,
        numPartitions=num_reducers
    )

    # encode lists of key-value pairs into lists of lines
    #
    # (k, ([(k, v1), (k, v2), ...])) -> (k, [line1, line2, ...])
    rdd = rdd.mapValues(
        lambda pairs: [c_write(*pair) for pair in pairs])

    # free the lines!
    #
    # (k, [line1, line2, ...]) -> line1, line2, ...
    rdd = _discard_key_and_flatten_values(rdd, sort_values=sort_values)

    return rdd


def _shuffle_and_sort(rdd, sort_values=False, num_reducers=None):
    """Simulate Hadoop's shuffle-and-sort step, so that data will be in the
    format the reducer expects.

    :param rdd: an RDD containing lines representing encoded key-value pairs,
                where the encoded key comes first and is followed by a TAB
                character (the encoded key may not contain TAB).
    :param sort_values: if true, ensure all lines corresponding to a given key
                        are sorted (by their encoded value)
    :param num_reducers: limit the number of paratitions of output rdd, which
                         is similar to mrjob's limit on number of reducers.
    :return: an RDD containing "reducer ready" lines representing encoded
             key-value pairs, that is, where all lines with the same key are
             adjacent and in the same partition
    """
    rdd = rdd.groupBy(
        lambda line: line.split(b'\t')[0], numPartitions=num_reducers)
    rdd = _discard_key_and_flatten_values(rdd, sort_values=sort_values)

    return rdd


def _run_reducer(reducer_job, rdd, num_reducers=None):
    """Run our job's combiner, and group lines with the same key together.

    :param reducer_job: an instance of our job, instantiated to be the mapper
                        for the step we wish to run
    :param rdd: an RDD containing "reducer ready" lines representing encoded
                key-value pairs, that is, where all lines with the same key are
                adjacent and in the same partition
    :param num_reducers: limit the number of paratitions of output rdd, which
                         is similar to mrjob's limit on number of reducers.
    :return: an RDD containing encoded key-value pairs
    """
    step_num = reducer_job.options.step_num
    should_preserve_final_partitions = bool(num_reducers)

    r_read, r_write = reducer_job.pick_protocols(step_num, 'reducer')

    # decode lines into key-value pairs (keeping partitions the same)
    #
    # line -> (k, v)
    rdd = rdd.map(r_read, preservesPartitioning=True)

    # run each partition through reducer_pairs(). because we carefully
    # preserved partitioning, all values belonging to the same key will
    # be fed to the same call of reducer_pairs()
    #
    # (k, v), ... -> (k, v), ...
    rdd = rdd.mapPartitions(
        lambda pairs: reducer_job.reduce_pairs(pairs, step_num),
        preservesPartitioning=should_preserve_final_partitions)

    # encode key-value pairs back into lines
    #
    # (k, v) -> line
    rdd = rdd.map(
        lambda k_v: r_write(*k_v),
        preservesPartitioning=should_preserve_final_partitions)

    return rdd


def _discard_key_and_flatten_values(rdd, sort_values=False):
    """Helper function for :py:func:`_run_combiner` and
    :py:func:`_shuffle_and_sort`.

    Given an RDD containing (key, [line1, line2, ...]), discard *key*
    and return an RDD containing line1, line2, ...

    Guarantees that lines in the same list will end up in the same partition.

    If *sort_values* is true, sort each list of lines before flattening it.
    """
    if sort_values:
        map_f = lambda key_and_lines: sorted(key_and_lines[1])
    else:
        map_f = lambda key_and_lines: key_and_lines[1]

    return rdd.flatMap(map_f, preservesPartitioning=True)


def _check_step(step_desc, step_num):
    """Check that the given step description is for a MRStep
    with no input manifest"""
    if step_desc.get('type') != 'streaming':
        raise ValueError(
            'step %d has unexpected type: %r' % (
                step_num, step_desc.get('type')))

    if step_desc.get('input_manifest'):
        raise NotImplementedError(
            'step %d uses an input manifest, which is unsupported')

    for mrc in ('mapper', 'reducer'):
        _check_substep(step_desc, step_num, mrc)


def _check_substep(step_desc, step_num, mrc):
    """Raise :py:class:`NotImplementedError` if the given substep
    (e.g. ``'mapper'``) runs subprocesses."""
    substep_desc = step_desc.get(mrc)
    if not substep_desc:
        return

    if substep_desc.get('type') != 'script':
        raise NotImplementedError(
            "step %d's %s has unexpected type: %r" % (
                step_num, mrc, substep_desc.get('type')))

    if substep_desc.get('pre_filter'):
        raise NotImplementedError(
            "step %d's %s has pre-filter, which is unsupported" % (
                step_num, mrc))


def _make_arg_parser():
    parser = ArgumentParser()

    parser.add_argument(
        dest='job_class',
        help=('dot-separated module and name of MRJob class. For example:'
              ' mrjob.examples.mr_wc.MRWordCountUtility'))

    parser.add_argument(
        dest='input_path',
        help=('Where to read input from. Can be a path or a URI, or several of'
              ' these joined by commas'))

    parser.add_argument(
        dest='output_path',
        help=('An empty directory to write output to. Can be a path or URI.'))

    for args, kwargs in _PASSTHRU_OPTIONS:
        parser.add_argument(*args, **kwargs)

    return parser


if __name__ == '__main__':
    main()<|MERGE_RESOLUTION|>--- conflicted
+++ resolved
@@ -107,7 +107,8 @@
         job_args = []
 
     # get job steps. don't pass --steps, which is deprecated
-    steps = job_class(job_args).steps()
+    job = job_class(job_args)
+    steps = job.steps()
 
     # pick steps
     start = args.first_step_num or 0
@@ -136,15 +137,8 @@
         ])
         j.sandbox()  # so Spark doesn't try to serialize stdin
 
-<<<<<<< HEAD
         # patch increment_counter() to update the accumulator for this step
         j.increment_counter = make_increment_counter(step_num)
-=======
-    job = make_job()
-
-    # get job steps. don't pass --steps, which is deprecated
-    steps = job.steps()
->>>>>>> bc27d454
 
         return j
 

# -*- coding: utf-8 -*-
# Copyright 2009-2016 Yelp and Contributors
#
# Licensed under the Apache License, Version 2.0 (the "License");
# you may not use this file except in compliance with the License.
# You may obtain a copy of the License at
#
# http://www.apache.org/licenses/LICENSE-2.0
#
# Unless required by applicable law or agreed to in writing, software
# distributed under the License is distributed on an "AS IS" BASIS,
# WITHOUT WARRANTIES OR CONDITIONS OF ANY KIND, either express or implied.
# See the License for the specific language governing permissions and
# limitations under the License.
import hashlib
import json
import logging
import os
import os.path
import pipes
import posixpath
import random
import re
import signal
import socket
import sys
import time
from collections import defaultdict
from datetime import datetime
from datetime import timedelta
from itertools import islice
from subprocess import Popen
from subprocess import PIPE

try:
    import boto
    import boto.ec2
    import boto.emr
    import boto.emr.connection
    import boto.emr.instance_group
    import boto.emr.emrobject
    import boto.exception
    import boto.https_connection
    import boto.regioninfo
    import boto.utils
    boto  # quiet "redefinition of unused ..." warning from pyflakes
except ImportError:
    # don't require boto; MRJobs don't actually need it when running
    # inside hadoop streaming
    boto = None

try:
    import filechunkio
except ImportError:
    # that's cool; filechunkio is only for multipart uploading
    filechunkio = None

import mrjob
import mrjob.step
from mrjob.aws import EC2_INSTANCE_TYPE_TO_COMPUTE_UNITS
from mrjob.aws import EC2_INSTANCE_TYPE_TO_MEMORY
from mrjob.aws import emr_endpoint_for_region
from mrjob.aws import emr_ssl_host_for_region
from mrjob.aws import s3_location_constraint_for_region
from mrjob.compat import map_version
from mrjob.compat import version_gte
from mrjob.conf import combine_dicts
from mrjob.fs.composite import CompositeFilesystem
from mrjob.fs.local import LocalFilesystem
from mrjob.fs.s3 import S3Filesystem
from mrjob.fs.s3 import wrap_aws_conn
from mrjob.fs.ssh import SSHFilesystem
from mrjob.iam import _FALLBACK_INSTANCE_PROFILE
from mrjob.iam import _FALLBACK_SERVICE_ROLE
from mrjob.iam import get_or_create_mrjob_instance_profile
from mrjob.iam import get_or_create_mrjob_service_role
from mrjob.logs.bootstrap import _check_for_nonzero_return_code
from mrjob.logs.bootstrap import _interpret_emr_bootstrap_stderr
from mrjob.logs.bootstrap import _ls_emr_bootstrap_stderr_logs
from mrjob.logs.counters import _format_counters
from mrjob.logs.counters import _pick_counters
from mrjob.logs.errors import _format_error
from mrjob.logs.mixin import LogInterpretationMixin
from mrjob.logs.step import _interpret_emr_step_stderr
from mrjob.logs.step import _interpret_emr_step_syslog
from mrjob.logs.step import _ls_emr_step_stderr_logs
from mrjob.logs.step import _ls_emr_step_syslogs
from mrjob.options import _allowed_keys
from mrjob.options import _combiners
from mrjob.options import _deprecated_aliases
from mrjob.parse import is_s3_uri
from mrjob.parse import is_uri
from mrjob.parse import iso8601_to_datetime
from mrjob.parse import iso8601_to_timestamp
from mrjob.parse import parse_s3_uri
from mrjob.parse import _parse_progress_from_job_tracker
from mrjob.parse import _parse_progress_from_resource_manager
from mrjob.patched_boto import _patched_describe_cluster
from mrjob.patched_boto import _patched_describe_step
from mrjob.patched_boto import _patched_list_steps
from mrjob.pool import _est_time_to_hour
from mrjob.pool import _pool_hash_and_name
from mrjob.py2 import PY2
from mrjob.py2 import string_types
from mrjob.py2 import urlopen
from mrjob.py2 import xrange
from mrjob.retry import RetryGoRound
from mrjob.runner import MRJobRunner
from mrjob.runner import RunnerOptionStore
from mrjob.setup import BootstrapWorkingDirManager
from mrjob.setup import UploadDirManager
from mrjob.setup import parse_legacy_hash_path
from mrjob.setup import parse_setup_cmd
from mrjob.step import StepFailedException
from mrjob.util import cmd_line
from mrjob.util import shlex_split
from mrjob.util import random_identifier


log = logging.getLogger(__name__)

# how to set up the SSH tunnel for various AMI versions
_IMAGE_VERSION_TO_SSH_TUNNEL_CONFIG = {
    '2': dict(
        localhost=True,
        name='job tracker',
        path='/jobtracker.jsp',
        port=9100,
    ),
    '3': dict(
        localhost=False,
        name='resource manager',
        path='/cluster',
        port=9026,
    ),
    '4': dict(
        localhost=False,
        name='resource manager',
        path='/cluster',
        port=8088,
    ),
}

# if we SSH into a node, default place to look for logs
_EMR_LOG_DIR = '/mnt/var/log'

# EMR's hard limit on number of steps in a cluster
_MAX_STEPS_PER_CLUSTER = 256

_MAX_SSH_RETRIES = 20

# ssh should fail right away if it can't bind a port
_WAIT_FOR_SSH_TO_FAIL = 1.0

# amount of time to wait between checks for available pooled clusters
_POOLING_SLEEP_INTERVAL = 30.01  # Add .1 seconds so minutes arent spot on.

# bootstrap action which automatically terminates idle clusters
_MAX_HOURS_IDLE_BOOTSTRAP_ACTION_PATH = os.path.join(
    os.path.dirname(mrjob.__file__),
    'bootstrap',
    'terminate_idle_cluster.sh')

# default AWS region to use for EMR. Using us-west-2 because it is the default
# for new (since October 10, 2012) accounts (see #1025)
_DEFAULT_REGION = 'us-west-2'

# default AMI to use on EMR. This will be updated with each version
_DEFAULT_IMAGE_VERSION = '3.11.0'

# EMR translates the dead/deprecated "latest" AMI version to 2.4.2
# (2.4.2 isn't actually the latest version by a long shot)
_IMAGE_VERSION_LATEST = '2.4.2'

# Hadoop streaming jar on 1-3.x AMIs
_PRE_4_X_STREAMING_JAR = '/home/hadoop/contrib/streaming/hadoop-streaming.jar'

# intermediary jar used on 4.x AMIs
_4_X_INTERMEDIARY_JAR = 'command-runner.jar'

# path to spark-submit on 3.x AMIs. (On 4.x, it's just 'spark-submit')
_3_X_SPARK_SUBMIT = '/home/hadoop/spark/bin/spark-submit'

# bootstrap action to install Spark on 3.x AMIs (On 4.x+, we use
# Applications instead)
_3_X_SPARK_BOOTSTRAP_ACTION = (
    'file:///usr/share/aws/emr/install-spark/install-spark')

# first AMI version to support Spark
_MIN_SPARK_AMI_VERSION = '3.8.0'

# always use these args with spark-submit
_EMR_SPARK_ARGS = ['--master', 'yarn', '--deploy-mode', 'cluster']

# we have to wait this many minutes for logs to transfer to S3 (or wait
# for the cluster to terminate). Docs say logs are transferred every 5
# minutes, but I've seen it take longer on the 4.3.0 AMI. Probably it's
# 5 minutes plus time to copy the logs, or something like that.
_S3_LOG_WAIT_MINUTES = 10

# cheapest instance type that can run Spark
_CHEAPEST_SPARK_INSTANCE_TYPE = 'm1.large'

# cheapest instance type that can run resource manager and non-Spark tasks
# on 3.x AMI and above
_CHEAPEST_INSTANCE_TYPE = 'm1.medium'

# cheapest instance type that can run on 2.x AMIs
_CHEAPEST_2_X_INSTANCE_TYPE = 'm1.small'

# these are the only kinds of instance roles that exist
_INSTANCE_ROLES = ('master', 'core', 'task')


# used to bail out and retry when a pooled cluster self-terminates
class _PooledClusterSelfTerminatedException(Exception):
    pass

# mildly flexible regex to detect cluster self-termination. Termination of
# non-master nodes won't shut down the cluster, so don't need to match that.
_CLUSTER_SELF_TERMINATED_RE = re.compile(
    '^.*The master node was terminated.*$', re.I)


def s3_key_to_uri(s3_key):
    """Convert a boto Key object into an ``s3://`` URI"""
    return 's3://%s/%s' % (s3_key.bucket.name, s3_key.name)


def _repeat(api_call, *args, **kwargs):
    """Make the same API call repeatedly until we've seen every page
    of the response (sets *marker* automatically).

    Yields one or more responses.
    """
    # the _delay kwarg sleeps that many seconds before each API call
    # (including the first). This was added for audit-emr-usage; should
    # re-visit if we need to use more generally. See #1091

    marker = None

    _delay = kwargs.pop('_delay', None)

    while True:
        if _delay:
            time.sleep(_delay)

        resp = api_call(*args, marker=marker, **kwargs)
        yield resp

        # go to next page, if any
        marker = getattr(resp, 'marker', None)
        if not marker:
            return


def _yield_all_clusters(emr_conn, *args, **kwargs):
    """Make successive API calls, yielding cluster summaries."""
    for resp in _repeat(emr_conn.list_clusters, *args, **kwargs):
        for cluster in getattr(resp, 'clusters', []):
            yield cluster


def _yield_all_bootstrap_actions(emr_conn, cluster_id, *args, **kwargs):
    for resp in _repeat(emr_conn.list_bootstrap_actions,
                        cluster_id, *args, **kwargs):
        for action in getattr(resp, 'actions', []):
            yield action


def _yield_all_instance_groups(emr_conn, cluster_id, *args, **kwargs):
    """Get all instance groups for the given cluster.

    Not sure what order the API returns instance groups in (see #1316);
    please treat it as undefined (make a dictionary, etc.)
    """
    for resp in _repeat(emr_conn.list_instance_groups,
                        cluster_id, *args, **kwargs):
        for group in getattr(resp, 'instancegroups', []):
            yield group


def _yield_all_steps(emr_conn, cluster_id, *args, **kwargs):
    """Get all steps for the cluster, making successive API calls
    if necessary.

    Calls :py:func:`~mrjob.patched_boto._patched_list_steps`, to work around
    `boto's StartDateTime bug <https://github.com/boto/boto/issues/3268>`__.

    Note that this returns steps in *reverse* order, because that's what
    the ``ListSteps`` API call does (see #1316). If you want to see all steps
    in chronological order, use :py:func:`_list_all_steps`.
    """
    for resp in _repeat(_patched_list_steps, emr_conn, cluster_id,
                        *args, **kwargs):
        for step in getattr(resp, 'steps', []):
            yield step


def _list_all_steps(emr_conn, cluster_id, *args, **kwargs):
    """Return all steps for the cluster as a list, in chronological order
    (the reverse of :py:func:`_yield_all_steps`).
    """
    return list(reversed(list(
        _yield_all_steps(emr_conn, cluster_id, *args, **kwargs))))


def _step_ids_for_job(steps, job_key):
    """Given a list of steps for a cluster, return a list of the (EMR) step
    IDs for the job with the given key, in the same order.

    Note that :py:func:`_yield_all_steps` returns steps in reverse order;
    you probably want to use the value returned by
    :pyfunc:`_list_all_steps` for *steps*.
    """
    step_ids = []

    for step in steps:
        if step.name.startswith(job_key):
            step_ids.append(step.id)

    return step_ids


def _make_lock_uri(cloud_tmp_dir, cluster_id, step_num):
    """Generate the URI to lock the cluster ``cluster_id``"""
    return cloud_tmp_dir + 'locks/' + cluster_id + '/' + str(step_num)


def _lock_acquire_step_1(s3_fs, lock_uri, job_key, mins_to_expiration=None):
    bucket_name, key_prefix = parse_s3_uri(lock_uri)
    bucket = s3_fs.get_bucket(bucket_name)
    key = bucket.get_key(key_prefix)

    # EMRJobRunner should start using a cluster within about a second of
    # locking it, so if it's been a while, then it probably crashed and we
    # can just use this cluster.
    key_expired = False
    if key and mins_to_expiration is not None:
        last_modified = iso8601_to_datetime(key.last_modified)
        age = datetime.utcnow() - last_modified
        if age > timedelta(minutes=mins_to_expiration):
            key_expired = True

    if key is None or key_expired:
        key = bucket.new_key(key_prefix)
        key.set_contents_from_string(job_key.encode('utf_8'))
        return key
    else:
        return None


def _lock_acquire_step_2(key, job_key):
    key_value = key.get_contents_as_string()
    return (key_value == job_key.encode('utf_8'))


def _attempt_to_acquire_lock(s3_fs, lock_uri, sync_wait_time, job_key,
                             mins_to_expiration=None):
    """Returns True if this session successfully took ownership of the lock
    specified by ``lock_uri``.
    """
    key = _lock_acquire_step_1(s3_fs, lock_uri, job_key, mins_to_expiration)
    if key is None:
        return False

    time.sleep(sync_wait_time)
    return _lock_acquire_step_2(key, job_key)


def _get_reason(cluster_or_step):
    """Extract statechangereason.message from a boto Cluster or Step.

    Default to ``''``."""
    return getattr(
        getattr(cluster_or_step.status, 'statechangereason', ''),
        'message', '').rstrip()


class EMRRunnerOptionStore(RunnerOptionStore):

    ALLOWED_KEYS = _allowed_keys('emr')
    COMBINERS = _combiners('emr')
    DEPRECATED_ALIASES = _deprecated_aliases('emr')

    def __init__(self, alias, opts, conf_paths):
        super(EMRRunnerOptionStore, self).__init__(alias, opts, conf_paths)

        # don't allow region to be ''
        if not self['region']:
            self['region'] = _DEFAULT_REGION

        self._fix_emr_configurations_opt()
        self._fix_hadoop_streaming_jar_on_emr_opt()
        self._fix_instance_opts()
        self._fix_image_version_latest()
        self._fix_release_label_opt()

    def default_options(self):
        super_opts = super(EMRRunnerOptionStore, self).default_options()
        return combine_dicts(super_opts, {
            'image_version': _DEFAULT_IMAGE_VERSION,
            'region': _DEFAULT_REGION,
            'bootstrap_python': None,
            'check_cluster_every': 30,
            'cleanup_on_failure': ['JOB'],
            'mins_to_end_of_hour': 5.0,
            'num_core_instances': 0,
            'num_ec2_instances': 1,
            'num_task_instances': 0,
            'pool_name': 'default',
            'pool_wait_minutes': 0,
            'cloud_fs_sync_secs': 5.0,
            'cloud_upload_part_size': 100,  # 100 MB
            'sh_bin': ['/bin/sh', '-ex'],
            'ssh_bin': ['ssh'],
            # don't use a list because it makes it hard to read option values
            # when running in verbose mode. See #1284
            'ssh_bind_ports': xrange(40001, 40841),
            'ssh_tunnel': False,
            'ssh_tunnel_is_open': False,
            'visible_to_all_users': True,
        })

    def _fix_emr_configurations_opt(self):
        """Normalize emr_configurations, raising an exception if we find
        serious problems.
        """
        self['emr_configurations'] = [
            _fix_configuration_opt(c) for c in self['emr_configurations']]

    def _fix_hadoop_streaming_jar_on_emr_opt(self):
        """Translate hadoop_streaming_jar_on_emr to hadoop_streaming_jar
        and issue a warning."""
        if self['hadoop_streaming_jar_on_emr']:
            jar = 'file://' + self['hadoop_streaming_jar_on_emr']
            log.warn('hadoop_streaming_jar_on_emr is deprecated'
                     ' and will be removed in v0.6.0.'
                     ' Set hadoop_streaming_jar to %s instead' % jar)
            if not self['hadoop_streaming_jar']:
                self['hadoop_streaming_jar'] = jar

    def _fix_instance_opts(self):
        """If the *instance_type* option is set, override instance
        type for the nodes that actually run tasks (see Issue #66). Allow
        command-line arguments to override defaults and arguments
        in mrjob.conf (see Issue #311).

        Also, make sure that bid prices of zero are converted to None.
        """
        # If task instance type is not set, use core instance type
        # (This is mostly so that we don't inadvertently join a pool
        # with task instance types with too little memory.)
        if not self['task_instance_type']:
            self['task_instance_type'] = (
                self['core_instance_type'])

        # Within EMRJobRunner, we use num_core_instances and
        # num_task_instances, not num_ec2_instances. (Number
        # of master instances is always 1.)
        if (self._opt_priority['num_ec2_instances'] >
            max(self._opt_priority['num_core_instances'],
                self._opt_priority['num_task_instances'])):
            # assume 1 master, n - 1 core, 0 task
            self['num_core_instances'] = self['num_ec2_instances'] - 1
            self['num_task_instances'] = 0

            log.warning('num_ec2_instances is deprecated; set'
                        ' num_core_instances to %d instead' % (
                            self['num_core_instances']))
        else:
            # issue a warning if we used both kinds of instance number
            # options on the command line or in mrjob.conf
            if (self._opt_priority['num_ec2_instances'] >= 2 and
                self._opt_priority['num_ec2_instances'] <=
                max(self._opt_priority['num_core_instances'],
                    self._opt_priority['num_task_instances'])):
                log.warning('Mixing num_ec2_instances and'
                            ' num_{core,task}_instances does not make'
                            ' sense; ignoring num_ec2_instances')

        # Allow ec2 instance type to override other instance types
        instance_type = self['instance_type']
        if instance_type:
            # core instances
            if (self._opt_priority['instance_type'] >
                    self._opt_priority['core_instance_type']):
                self['core_instance_type'] = instance_type

            # master instance only does work when it's the only instance
            if (self['num_core_instances'] <= 0 and
                self['num_task_instances'] <= 0 and
                (self._opt_priority['instance_type'] >
                 self._opt_priority['master_instance_type'])):
                self['master_instance_type'] = instance_type

            # task instances
            if (self._opt_priority['instance_type'] >
                    self._opt_priority['task_instance_type']):
                self['task_instance_type'] = instance_type

        # convert a bid price of '0' to None
        for role in _INSTANCE_ROLES:
            opt_name = '%s_instance_bid_price' % role
            if not self[opt_name]:
                self[opt_name] = None
            else:
                # convert "0", "0.00" etc. to None
                try:
                    value = float(self[opt_name])
                    if value == 0:
                        self[opt_name] = None
                except ValueError:
                    pass  # maybe EMR will accept non-floats?

    def _fix_image_version_latest(self):
        """Translate the dead/deprecated *image_version* value ``latest``
        to ``2.4.2`` up-front, so our code doesn't have to deal with
        non-numeric AMI versions."""
        if self['image_version'] == 'latest':
            self['image_version'] = _IMAGE_VERSION_LATEST

    def _fix_release_label_opt(self):
        """If *release_label* is not set and *image_version* is set to version
        4 or higher (which the EMR API won't accept), set *release_label*
        to "emr-" plus *image_version*. (Leave *image_version* as-is;
        *release_label* overrides it anyway.)"""
        if (version_gte(self['image_version'], '4') and
                not self['release_label']):
            self['release_label'] = 'emr-' + self['image_version']

    def _obfuscate(self, opt_key, opt_value):
        # don't need to obfuscate empty values
        if not opt_value:
            return opt_value

        if opt_key in ('aws_secret_access_key', 'aws_security_token'):
            # don't expose any part of secret credentials
            return '...'
        elif opt_key == 'aws_access_key_id':
            if isinstance(opt_value, string_types):
                return '...' + opt_value[-4:]
            else:
                # don't expose aws_access_key_id if it was accidentally
                # put in a list or something
                return '...'
        else:
            return opt_value


class EMRJobRunner(MRJobRunner, LogInterpretationMixin):
    """Runs an :py:class:`~mrjob.job.MRJob` on Amazon Elastic MapReduce.
    Invoked when you run your job with ``-r emr``.

    :py:class:`EMRJobRunner` runs your job in an EMR cluster, which is
    basically a temporary Hadoop cluster. Normally, it creates a cluster
    just for your job; it's also possible to run your job in a specific
    cluster by setting *cluster_id* or to automatically choose a
    waiting cluster, creating one if none exists, by setting
    *pool_clusters*.

    Input, support, and jar files can be either local or on S3; use
    ``s3://...`` URLs to refer to files on S3.

    This class has some useful utilities for talking directly to S3 and EMR,
    so you may find it useful to instantiate it without a script::

        from mrjob.emr import EMRJobRunner

        emr_conn = EMRJobRunner().make_emr_conn()
        clusters = emr_conn.list_clusters()
        ...
    """
    alias = 'emr'

    # Don't need to bootstrap mrjob in the setup wrapper; that's what
    # the bootstrap script is for!
    BOOTSTRAP_MRJOB_IN_SETUP = False

    OPTION_STORE_CLASS = EMRRunnerOptionStore

    def __init__(self, **kwargs):
        """:py:class:`~mrjob.emr.EMRJobRunner` takes the same arguments as
        :py:class:`~mrjob.runner.MRJobRunner`, plus some additional options
        which can be defaulted in :ref:`mrjob.conf <mrjob.conf>`.

        *aws_access_key_id* and *aws_secret_access_key* are required if you
        haven't set them up already for boto (e.g. by setting the environment
        variables :envvar:`AWS_ACCESS_KEY_ID` and
        :envvar:`AWS_SECRET_ACCESS_KEY`)

        A lengthy list of additional options can be found in
        :doc:`guides/emr-opts.rst`.
        """
        super(EMRJobRunner, self).__init__(**kwargs)

        # if we're going to create a bucket to use as temp space, we don't
        # want to actually create it until we run the job (Issue #50).
        # This variable helps us create the bucket as needed
        self._s3_tmp_bucket_to_create = None

        self._fix_s3_tmp_and_log_uri_opts()

        # use job key to make a unique tmp dir
        self._cloud_tmp_dir = self._opts['cloud_tmp_dir'] + self._job_key + '/'

        # pick/validate output dir
        if self._output_dir:
            self._output_dir = self._check_and_fix_s3_dir(self._output_dir)
        else:
            self._output_dir = self._cloud_tmp_dir + 'output/'

        # check AMI version
        if self._opts['image_version'].startswith('1.'):
            log.warning('1.x AMIs will probably not work because they use'
                        ' Python 2.5. Use a later AMI version or mrjob v0.4.2')

        # manage local files that we want to upload to S3. We'll add them
        # to this manager just before we need them.
        s3_files_dir = self._cloud_tmp_dir + 'files/'
        self._upload_mgr = UploadDirManager(s3_files_dir)

        # manage working dir for bootstrap script
        self._bootstrap_dir_mgr = BootstrapWorkingDirManager()

        if self._opts['bootstrap_files']:
            log.warning(
                "bootstrap_files is deprecated since v0.4.2 and will be"
                " removed in v0.6.0. Consider using bootstrap instead.")
        for path in self._opts['bootstrap_files']:
            self._bootstrap_dir_mgr.add(**parse_legacy_hash_path(
                'file', path, must_name='bootstrap_files'))

        self._bootstrap = self._bootstrap_python() + self._parse_bootstrap()
        self._legacy_bootstrap = self._parse_legacy_bootstrap()

        for cmd in self._bootstrap + self._legacy_bootstrap:
            for maybe_path_dict in cmd:
                if isinstance(maybe_path_dict, dict):
                    self._bootstrap_dir_mgr.add(**maybe_path_dict)

        if not (isinstance(self._opts['additional_emr_info'], string_types) or
                self._opts['additional_emr_info'] is None):
            self._opts['additional_emr_info'] = json.dumps(
                self._opts['additional_emr_info'])

        # we'll create the script later
        self._master_bootstrap_script_path = None

        # master node setup script (handled later by
        # _add_master_node_setup_files_for_upload())
        self._master_node_setup_mgr = BootstrapWorkingDirManager()
        self._master_node_setup_script_path = None

        # where our own logs ended up (we'll find this out once we run the job)
        self._s3_log_dir_uri = None

        # the ID assigned by EMR to this job (might be None)
        self._cluster_id = self._opts['cluster_id']
        # did we create this cluster?
        self._created_cluster = False

        # when did our particular task start?
        self._emr_job_start = None

        # ssh state
        self._ssh_proc = None
        self._gave_cant_ssh_warning = False
        # we don't upload the ssh key to master until it's needed
        self._ssh_key_is_copied = False

        # store the (tunneled) URL of the job tracker/resource manager
        self._tunnel_url = None

        # turn off tracker progress until tunnel is up
        self._show_tracker_progress = False

        # map from cluster ID to a dictionary containing cached info about
        # that cluster. Includes the following keys:
        # - image_version
        # - hadoop_version
        # - master_public_dns
        # - master_private_ip
        self._cluster_to_cache = defaultdict(dict)

        # List of dicts (one for each step) potentially containing
        # the keys 'history', 'step', and 'task'. These will also always
        # contain 'step_id' (the s-XXXXXXXX step ID on EMR).
        #
        # This will be filled by _wait_for_steps_to_complete()
        #
        # This might work better as a dictionary.
        self._log_interpretations = []

        # log interpretation for master node setup step (currently we don't
        # use this for anything; we just want to keep it out of
        # self._log_interpretations)
        self._mns_log_interpretation = None

        # set of step numbers (0-indexed) where we waited 5 minutes for logs to
        # transfer to S3 (so we don't do it twice)
        self._waited_for_logs_on_s3 = set()

    def _default_python_bin(self, local=False):
        """Like :py:meth:`mrjob.runner.MRJobRunner._default_python_bin`,
        except we explicitly pick a minor version of Python 2
        (``python2.6`` or ``python2.7``).

        On 3.x and later, we just try to match the current minor
        version of Python. On the 2.x AMIs, we try to use ``python2.7``
        on 2.4.3 and later (because it comes with a working :command:`pip`),
        and ``python2.6`` otherwise (because Python 2.7 isn't installed).
        """
        if local or not PY2:
            return super(EMRJobRunner, self)._default_python_bin(local=local)

        if self._opts['release_label'] or version_gte(
                self._opts['image_version'], '3'):
            # on 3.x and 4.x AMIs, both versions of Python work, so just
            # match whatever version we're using locally
            if sys.version_info >= (2, 7):
                return ['python2.7']
            else:
                return ['python2.6']
        elif version_gte(self._opts['image_version'], '2.4.3'):
            # on 2.4.3+, use python2.7 because the default python
            # doesn't have a working pip
            return ['python2.7']
        else:
            # prior to 2.4.3, Python 2.6 is the only version installed.
            # Use "python2.6" and not "python" for consistency
            return ['python2.6']

    def _fix_s3_tmp_and_log_uri_opts(self):
        """Fill in cloud_tmp_dir and cloud_log_dir (in self._opts) if they
        aren't already set.

        Helper for __init__.
        """
        # set cloud_tmp_dir by checking for existing buckets
        if not self._opts['cloud_tmp_dir']:
            self._set_cloud_tmp_dir()
            log.info('Using %s as our temp dir on S3' %
                     self._opts['cloud_tmp_dir'])

        self._opts['cloud_tmp_dir'] = self._check_and_fix_s3_dir(
            self._opts['cloud_tmp_dir'])

        # set cloud_log_dir
        if self._opts['cloud_log_dir']:
            self._opts['cloud_log_dir'] = self._check_and_fix_s3_dir(
                self._opts['cloud_log_dir'])
        else:
            self._opts['cloud_log_dir'] = self._opts['cloud_tmp_dir'] + 'logs/'

    def _set_cloud_tmp_dir(self):
        """Helper for _fix_s3_tmp_and_log_uri_opts"""
        buckets = self.fs.get_all_buckets()
        mrjob_buckets = [b for b in buckets if b.name.startswith('mrjob-')]

        # Loop over buckets until we find one that is not region-
        #   restricted, matches region, or can be used to
        #   infer region if no region is specified
        for tmp_bucket in mrjob_buckets:
            tmp_bucket_name = tmp_bucket.name

            if (tmp_bucket.get_location() == s3_location_constraint_for_region(
                    self._opts['region'])):

                # Regions are both specified and match
                log.debug("using existing temp bucket %s" %
                          tmp_bucket_name)
                self._opts['cloud_tmp_dir'] = ('s3://%s/tmp/' %
                                               tmp_bucket_name)
                return

        # That may have all failed. If so, pick a name.
        tmp_bucket_name = 'mrjob-' + random_identifier()
        self._s3_tmp_bucket_to_create = tmp_bucket_name
        self._opts['cloud_tmp_dir'] = 's3://%s/tmp/' % tmp_bucket_name
        log.info('Auto-created temp S3 bucket %s' % tmp_bucket_name)
        self._wait_for_s3_eventual_consistency()

    def _s3_log_dir(self):
        """Get the URI of the log directory for this job's cluster."""
        if not self._s3_log_dir_uri:
            cluster = self._describe_cluster()
            log_uri = getattr(cluster, 'loguri', '')
            if log_uri:
                self._s3_log_dir_uri = '%s%s/' % (
                    log_uri.replace('s3n://', 's3://'), self._cluster_id)

        return self._s3_log_dir_uri

    def _create_s3_tmp_bucket_if_needed(self):
        """Make sure temp bucket exists"""
        if self._s3_tmp_bucket_to_create:
            log.debug('creating S3 bucket %r to use as temp space' %
                      self._s3_tmp_bucket_to_create)
            location = s3_location_constraint_for_region(
                self._opts['region'])
            self.fs.create_bucket(
                self._s3_tmp_bucket_to_create, location=location)
            self._s3_tmp_bucket_to_create = None

    def _check_and_fix_s3_dir(self, s3_uri):
        """Helper for __init__"""
        if not is_s3_uri(s3_uri):
            raise ValueError('Invalid S3 URI: %r' % s3_uri)
        if not s3_uri.endswith('/'):
            s3_uri = s3_uri + '/'

        return s3_uri

    @property
    def fs(self):
        """:py:class:`~mrjob.fs.base.Filesystem` object for SSH, S3, and the
        local filesystem.
        """
        if self._fs is None:
            s3_fs = S3Filesystem(
                aws_access_key_id=self._opts['aws_access_key_id'],
                aws_secret_access_key=self._opts['aws_secret_access_key'],
                aws_security_token=self._opts['aws_security_token'],
                s3_endpoint=self._opts['s3_endpoint'])

            if self._opts['ec2_key_pair_file']:
                self._ssh_fs = SSHFilesystem(
                    ssh_bin=self._opts['ssh_bin'],
                    ec2_key_pair_file=self._opts['ec2_key_pair_file'])

                self._fs = CompositeFilesystem(
                    self._ssh_fs, s3_fs, LocalFilesystem())
            else:
                self._ssh_fs = None
                self._fs = CompositeFilesystem(s3_fs, LocalFilesystem())

        return self._fs

    def _run(self):
        self._launch()
        self._finish_run()

    def _finish_run(self):
        while True:
            try:
                self._wait_for_steps_to_complete()
                break
            except _PooledClusterSelfTerminatedException:
                self._relaunch()

    def _prepare_for_launch(self):
        """Set up files needed for the job."""
        self._check_input_exists()
        self._check_output_not_exists()
        self._create_setup_wrapper_script()
        self._add_bootstrap_files_for_upload()
        self._add_master_node_setup_files_for_upload()
        self._add_job_files_for_upload()
        self._upload_local_files_to_s3()

    def _launch(self):
        """Set up files and then launch our job on EMR."""
        self._prepare_for_launch()
        self._launch_emr_job()

    def _relaunch(self):
        # files are already in place; just start with a fresh cluster
        assert not self._opts['cluster_id']
        self._cluster_id = None
        self._created_cluster = False

        self._launch_emr_job()

    def _check_input_exists(self):
        """Make sure all input exists before continuing with our job.
        """
        if self._opts['check_input_paths']:
            for path in self._input_paths:
                if path == '-':
                    continue  # STDIN always exists

                if is_uri(path) and not is_s3_uri(path):
                    continue  # can't check non-S3 URIs, hope for the best

                if not self.fs.exists(path):
                    raise AssertionError(
                        'Input path %s does not exist!' % (path,))

    def _check_output_not_exists(self):
        """Verify the output path does not already exist. This avoids
        provisioning a cluster only to have Hadoop refuse to launch.
        """
        try:
            if self.fs.exists(self._output_dir):
                raise IOError(
                    'Output path %s already exists!' % (self._output_dir,))
        except boto.exception.S3ResponseError:
            pass

    def _add_bootstrap_files_for_upload(self, persistent=False):
        """Add files needed by the bootstrap script to self._upload_mgr.

        Tar up mrjob if bootstrap_mrjob is True.

        Create the master bootstrap script if necessary.

        persistent -- set by make_persistent_cluster()
        """
        # lazily create mrjob.tar.gz
        if self._bootstrap_mrjob():
            self._create_mrjob_tar_gz()
            self._bootstrap_dir_mgr.add('file', self._mrjob_tar_gz_path)

        # all other files needed by the script are already in
        # _bootstrap_dir_mgr
        for path in self._bootstrap_dir_mgr.paths():
            self._upload_mgr.add(path)

        # now that we know where the above files live, we can create
        # the master bootstrap script
        self._create_master_bootstrap_script_if_needed()
        if self._master_bootstrap_script_path:
            self._upload_mgr.add(self._master_bootstrap_script_path)

        # make sure bootstrap action scripts are on S3
        for bootstrap_action in self._bootstrap_actions():
            self._upload_mgr.add(bootstrap_action['path'])

        # Add max-hours-idle script if we need it
        if (self._opts['max_hours_idle'] and
                (persistent or self._opts['pool_clusters'])):
            self._upload_mgr.add(_MAX_HOURS_IDLE_BOOTSTRAP_ACTION_PATH)

    def _add_master_node_setup_files_for_upload(self):
        """Add files necesary for the master node setup script to
        self._master_node_setup_mgr() and self._upload_mgr().

        Create the master node setup script if necessary.
        """
        # currently, only used by libjars; see #1336 for how we might open
        # this up more generally
        for path in self._opts['libjars']:
            # passthrough for libjars already on EMR
            if path.startswith('file:///'):
                continue

            self._master_node_setup_mgr.add('file', path)
            self._upload_mgr.add(path)

        self._create_master_node_setup_script_if_needed()
        if self._master_node_setup_script_path:
            self._upload_mgr.add(self._master_node_setup_script_path)

    def _add_job_files_for_upload(self):
        """Add files needed for running the job (setup and input)
        to self._upload_mgr."""
        for path in self._get_input_paths():
            self._upload_mgr.add(path)

        for path in self._working_dir_mgr.paths():
            self._upload_mgr.add(path)

        if self._opts['hadoop_streaming_jar']:
            self._upload_mgr.add(self._opts['hadoop_streaming_jar'])

        # upload JARs and (Python) scripts run by steps
        for step in self._get_steps():
            for key in 'jar', 'script':
                if step.get(key):
                    self._upload_mgr.add(step[key])

    def _upload_local_files_to_s3(self):
        """Copy local files tracked by self._upload_mgr to S3."""
        self._create_s3_tmp_bucket_if_needed()

        log.info('Copying local files to %s...' % self._upload_mgr.prefix)

        for path, s3_uri in self._upload_mgr.path_to_uri().items():
            log.debug('  %s -> %s' % (path, s3_uri))
            self._upload_contents(s3_uri, path)

    def _upload_contents(self, s3_uri, path):
        """Uploads the file at the given path to S3, possibly using
        multipart upload."""
        fsize = os.stat(path).st_size
        part_size = self._get_upload_part_size()

        s3_key = self.fs.make_s3_key(s3_uri)

        if self._should_use_multipart_upload(fsize, part_size, path):
            log.debug("Starting multipart upload of %s" % (path,))
            mpul = s3_key.bucket.initiate_multipart_upload(s3_key.name)

            try:
                self._upload_parts(mpul, path, fsize, part_size)
            except:
                mpul.cancel_upload()
                raise

            mpul.complete_upload()
            log.debug("Completed multipart upload of %s to %s" % (
                      path, s3_key.name))
        else:
            s3_key.set_contents_from_filename(path)

    def _upload_parts(self, mpul, path, fsize, part_size):
        offsets = range(0, fsize, part_size)

        for i, offset in enumerate(offsets):
            part_num = i + 1

            log.debug("uploading %d/%d of %s" % (
                part_num, len(offsets), path))
            chunk_bytes = min(part_size, fsize - offset)

            with filechunkio.FileChunkIO(
                    path, 'r', offset=offset, bytes=chunk_bytes) as fp:
                mpul.upload_part_from_file(fp, part_num)

    def _get_upload_part_size(self):
        # part size is in MB, as the minimum is 5 MB
        return int((self._opts['cloud_upload_part_size'] or 0) * 1024 * 1024)

    def _should_use_multipart_upload(self, fsize, part_size, path):
        """Decide if we want to use multipart uploading.

        path is only used to log warnings."""
        if not part_size:  # disabled
            return False

        if fsize <= part_size:
            return False

        if filechunkio is None:
            log.warning("Can't use S3 multipart upload for %s because"
                        " filechunkio is not installed" % path)
            return False

        return True

    def _ssh_tunnel_config(self):
        """Look up AMI version, and return a dict with the following keys:

        name: "job tracker" or "resource manager"
        path: path to start page of job tracker/resource manager
        port: port job tracker/resource manager is running on.
        """
        return map_version(self.get_image_version(),
                           _IMAGE_VERSION_TO_SSH_TUNNEL_CONFIG)

    def _set_up_ssh_tunnel(self):
        """set up the ssh tunnel to the job tracker, if it's not currently
        running.
        """
        if not self._opts['ssh_tunnel']:
            return

        host = self._address_of_master()
        if not host:
            return

        # look up what we're supposed to do on this AMI version
        tunnel_config = self._ssh_tunnel_config()

        if tunnel_config['localhost']:
            # Issue #1311: on the 2.x AMIs, we want to tunnel to the job
            # tracker on localhost; otherwise it won't
            # work on some VPC setups.
            remote_host = 'localhost'
        else:
            # Issue #1397: on the 3.x and 4.x AMIs we want to tunnel to the
            # resource manager on the master node's *internal* IP; otherwise
            # it work won't work on some VPC setups
            remote_host = self._master_private_ip()

        REQUIRED_OPTS = ['ec2_key_pair', 'ec2_key_pair_file', 'ssh_bind_ports']
        for opt_name in REQUIRED_OPTS:
            if not self._opts[opt_name]:
                if not self._gave_cant_ssh_warning:
                    log.warning(
                        "  You must set %s in order to set up the SSH tunnel!"
                        % opt_name)
                    self._gave_cant_ssh_warning = True
                return

        # if there was already a tunnel, make sure it's still up
        if self._ssh_proc:
            self._ssh_proc.poll()
            if self._ssh_proc.returncode is None:
                return
            else:
                log.warning('  Oops, ssh subprocess exited with return code'
                            ' %d, restarting...' % self._ssh_proc.returncode)
                self._ssh_proc = None

        log.info('  Opening ssh tunnel to %s...' % tunnel_config['name'])

        # if ssh detects that a host key has changed, it will silently not
        # open the tunnel, so make a fake empty known_hosts file and use that.
        # (you can actually use /dev/null as your known hosts file, but
        # that's UNIX-specific)
        fake_known_hosts_file = os.path.join(
            self._get_local_tmp_dir(), 'fake_ssh_known_hosts')
        # blank out the file, if it exists
        f = open(fake_known_hosts_file, 'w')
        f.close()
        log.debug('Created empty ssh known-hosts file: %s' % (
            fake_known_hosts_file,))

        bind_port = None
        for bind_port in self._pick_ssh_bind_ports():
            args = self._opts['ssh_bin'] + [
                '-o', 'VerifyHostKeyDNS=no',
                '-o', 'StrictHostKeyChecking=no',
                '-o', 'ExitOnForwardFailure=yes',
                '-o', 'UserKnownHostsFile=%s' % fake_known_hosts_file,
                '-L', '%d:%s:%d' % (
                    bind_port, remote_host, tunnel_config['port']),
                '-N', '-n', '-q',  # no shell, no input, no output
                '-i', self._opts['ec2_key_pair_file'],
            ]
            if self._opts['ssh_tunnel_is_open']:
                args.extend(['-g', '-4'])  # -4: listen on IPv4 only
            args.append('hadoop@' + host)
            log.debug('> %s' % cmd_line(args))

            ssh_proc = Popen(args, stdin=PIPE, stdout=PIPE, stderr=PIPE)
            time.sleep(_WAIT_FOR_SSH_TO_FAIL)
            ssh_proc.poll()
            # still running. We are golden
            if ssh_proc.returncode is None:
                self._ssh_proc = ssh_proc
                break
            else:
                ssh_proc.stdin.close()
                ssh_proc.stdout.close()
                ssh_proc.stderr.close()

        if not self._ssh_proc:
            log.warning(
                '  Failed to open ssh tunnel to %s' % tunnel_config['name'])
        else:
            if self._opts['ssh_tunnel_is_open']:
                bind_host = socket.getfqdn()
            else:
                bind_host = 'localhost'
            self._tunnel_url = 'http://%s:%d%s' % (
                bind_host, bind_port, tunnel_config['path'])
            self._show_tracker_progress = True
            log.info('  Connect to %s at: %s' % (
                tunnel_config['name'], self._tunnel_url))

    def _pick_ssh_bind_ports(self):
        """Pick a list of ports to try binding our SSH tunnel to.

        We will try to bind the same port for any given cluster (Issue #67)
        """
        # don't perturb the random number generator
        random_state = random.getstate()
        try:
            # seed random port selection on cluster ID
            random.seed(self._cluster_id)
            num_picks = min(_MAX_SSH_RETRIES,
                            len(self._opts['ssh_bind_ports']))
            return random.sample(self._opts['ssh_bind_ports'], num_picks)
        finally:
            random.setstate(random_state)

    ### Running the job ###

    def cleanup(self, mode=None):
        super(EMRJobRunner, self).cleanup(mode=mode)

        # always stop our SSH tunnel if it's still running
        if self._ssh_proc:
            self._ssh_proc.poll()
            if self._ssh_proc.returncode is None:
                log.info('Killing our SSH tunnel (pid %d)' %
                         self._ssh_proc.pid)

                self._ssh_proc.stdin.close()
                self._ssh_proc.stdout.close()
                self._ssh_proc.stderr.close()

                try:
                    os.kill(self._ssh_proc.pid, signal.SIGKILL)
                    self._ssh_proc = None
                except Exception as e:
                    log.exception(e)

        # stop the cluster if it belongs to us (it may have stopped on its
        # own already, but that's fine)
        # don't stop it if it was created due to --pool because the user
        # probably wants to use it again
        if self._cluster_id and not self._opts['cluster_id'] \
                and not self._opts['pool_clusters']:
            log.info('Terminating cluster: %s' % self._cluster_id)
            try:
                self.make_emr_conn().terminate_jobflow(self._cluster_id)
            except Exception as e:
                log.exception(e)

    def _cleanup_cloud_tmp(self):
        # delete all the files we created on S3
        if self._cloud_tmp_dir:
            try:
                log.info('Removing s3 temp directory %s...' %
                         self._cloud_tmp_dir)
                self.fs.rm(self._cloud_tmp_dir)
                self._cloud_tmp_dir = None
            except Exception as e:
                log.exception(e)

    def _cleanup_logs(self):
        super(EMRJobRunner, self)._cleanup_logs()

        # delete the log files, if it's a cluster we created (the logs
        # belong to the cluster)
        if self._s3_log_dir() and not self._opts['cluster_id'] \
                and not self._opts['pool_clusters']:
            try:
                log.info('Removing log files in %s...' % self._s3_log_dir())
                self.fs.rm(self._s3_log_dir())
            except Exception as e:
                log.exception(e)

    def _cleanup_cluster(self):
        if not self._cluster_id:
            # If we don't have a cluster, then we can't terminate it.
            return

        emr_conn = self.make_emr_conn()
        try:
            log.info("Attempting to terminate cluster")
            emr_conn.terminate_jobflow(self._cluster_id)
        except Exception as e:
            # Something happened with boto and the user should know.
            log.exception(e)
            return
        log.info('Cluster %s successfully terminated' % self._cluster_id)

    def _wait_for_s3_eventual_consistency(self):
        """Sleep for a little while, to give S3 a chance to sync up.
        """
        log.debug('Waiting %.1fs for S3 eventual consistency...' %
                  self._opts['cloud_fs_sync_secs'])
        time.sleep(self._opts['cloud_fs_sync_secs'])

    def _wait_for_cluster_to_terminate(self, cluster=None):
        if not cluster:
            cluster = self._describe_cluster()

        log.info('Waiting for cluster (%s) to terminate...' %
                 cluster.id)

        if (cluster.status.state == 'WAITING' and
                cluster.autoterminate != 'true'):
            raise Exception('Operation requires cluster to terminate, but'
                            ' it may never do so.')

        while True:
            log.info('  %s' % cluster.status.state)

            if cluster.status.state in (
                    'TERMINATED', 'TERMINATED_WITH_ERRORS'):
                return

            time.sleep(self._opts['check_cluster_every'])
            cluster = self._describe_cluster()


    # instance types

    def _cheapest_manager_instance_type(self):
        """What's the cheapest instance type we can get away with
        for the master node (when it's not also running jobs)?"""
        if version_gte(self._opts['image_version'], '3'):
            return _CHEAPEST_INSTANCE_TYPE
        else:
            return _CHEAPEST_2_X_INSTANCE_TYPE

    def _cheapest_worker_instance_type(self):
        """What's the cheapest instance type we can get away with
        running tasks on?"""
        if self._uses_spark():
            return _CHEAPEST_SPARK_INSTANCE_TYPE
        else:
            return self._cheapest_manager_instance_type()

    def _instance_type(self, role):
        """What instance type should we use for the given role?
        (one of 'master', 'core', 'task')"""
        if role not in _INSTANCE_ROLES:
            raise ValueError

        # explicitly set
        if self._opts[role + '_instance_type']:
            return self._opts[role + '_instance_type']

        elif self._instance_is_worker(role):
            # using *instance_type* here is defensive programming;
            # if set, it should have already been popped into the worker
            # instance type option(s) by _fix_instance_opts() above
            return (self._opts['instance_type'] or
                    self._cheapest_worker_instance_type())

        else:
            return self._cheapest_manager_instance_type()

    def _instance_is_worker(self, role):
        """Do instances of the given role run tasks? True for non-master
        instances and sole master instance."""
        if role not in _INSTANCE_ROLES:
            raise ValueError

        return (role != 'master' or
                sum(self._num_instances(role)
                    for role in _INSTANCE_ROLES) == 1)

    def _num_instances(self, role):
        """How many of the given instance type do we want?"""
        if role not in _INSTANCE_ROLES:
            raise ValueError

        if role == 'master':
            return 1  # there can be only one
        else:
            return self._opts['num_' + role + '_instances']

    def _instance_bid_price(self, role):
        """What's the bid price for the given role (if any)?"""
        if role not in _INSTANCE_ROLES:
            raise ValueError

        return self._opts[role + '_instance_bid_price']

    def _create_instance_group(
            self, role, instance_type, num_instances, bid_price):
        """Helper method for creating instance groups. For use when
        creating a cluster using a list of InstanceGroups

            - Role is either 'master', 'core', or 'task'.
            - instance_type is an EC2 instance type
            - count is an int
            - bid_price is a number, a string, or None. If None,
              this instance group will be use the ON-DEMAND market
              instead of the SPOT market.
        """
        if role not in _INSTANCE_ROLES:
            raise ValueError

        if not instance_type:
            raise ValueError

        if not num_instances:
            raise ValueError

        if bid_price:
            market = 'SPOT'
            bid_price = str(bid_price)  # must be a string
        else:
            market = 'ON_DEMAND'
            bid_price = None

        return boto.emr.instance_group.InstanceGroup(
            num_instances=num_instances,
            role=role.upper(),
            type=instance_type,
            market=market,
            name=role,  # just name the groups "core", "master", and "task"
            bidprice=bid_price)

    def _create_cluster(self, persistent=False, steps=None):
        """Create an empty cluster on EMR, and return the ID of that
        job.

        If the ``tags`` option is set, also tags the cluster (which
        is a separate API call).

        persistent -- if this is true, create the cluster with the keep_alive
            option, indicating the job will have to be manually terminated.
        """
        # make sure we can see the files we copied to S3
        self._wait_for_s3_eventual_consistency()

        log.debug('Creating Elastic MapReduce cluster')
        args = self._cluster_args(persistent, steps)

        emr_conn = self.make_emr_conn()
        log.debug('Calling run_jobflow(%r, %r, %s)' % (
            self._job_key, self._opts['cloud_log_dir'],
            ', '.join('%s=%r' % (k, v) for k, v in args.items())))
        cluster_id = emr_conn.run_jobflow(
            self._job_key, self._opts['cloud_log_dir'], **args)

         # keep track of when we started our job
        self._emr_job_start = time.time()

        log.debug('Cluster created with ID: %s' % cluster_id)

        # set EMR tags for the cluster, if any
        tags = self._opts['tags']
        if tags:
            log.info('Setting EMR tags: %s' % ', '.join(
                '%s=%s' % (tag, value or '') for tag, value in tags.items()))
            emr_conn.add_tags(cluster_id, tags)

        return cluster_id

    # TODO: could break this into sub-methods for clarity
    def _cluster_args(self, persistent=False, steps=None):
        """Build kwargs for emr_conn.run_jobflow()"""
        args = {}
        api_params = {}

        if self._opts['release_label']:
            api_params['ReleaseLabel'] = self._opts['release_label']
        else:
            args['ami_version'] = self._opts['image_version']

        if self._opts['zone']:
            args['availability_zone'] = self._opts['zone']
        # The old, simple API, available if we're not using task instances
        # or bid prices
        if not (self._num_instances('task') or
                any(self._instance_bid_price(role)
                    for role in _INSTANCE_ROLES)):
            args['num_instances'] = self._num_instances('core') + 1
            args['master_instance_type'] = self._instance_type('master')
            args['slave_instance_type'] = self._instance_type('core')
        else:
            # Create a list of InstanceGroups
            args['instance_groups'] = []

            for role in _INSTANCE_ROLES:
                num_instances = self._num_instances(role)

                if num_instances:
                    args['instance_groups'].append(
                        self._create_instance_group(
                            role=role,
                            instance_type=self._instance_type(role),
                            num_instances=self._num_instances(role),
                            bid_price=self._instance_bid_price(role)))

        # bootstrap actions
        bootstrap_action_args = []

        for i, bootstrap_action in enumerate(self._bootstrap_actions()):
            uri = self._upload_mgr.uri(bootstrap_action['path'])
            bootstrap_action_args.append(
                boto.emr.BootstrapAction(
                    'action %d' % i, uri, bootstrap_action['args']))

        if self._master_bootstrap_script_path:
            master_bootstrap_script_args = []
            if self._opts['pool_clusters']:
                master_bootstrap_script_args = [
                    'pool-' + self._pool_hash(),
                    self._opts['pool_name'],
                ]
            bootstrap_action_args.append(
                boto.emr.BootstrapAction(
                    'master',
                    self._upload_mgr.uri(self._master_bootstrap_script_path),
                    master_bootstrap_script_args))

        if persistent or self._opts['pool_clusters']:
            args['keep_alive'] = True

            # only use idle termination script on persistent clusters
            # add it last, so that we don't count bootstrapping as idle time
            if self._opts['max_hours_idle']:
                s3_uri = self._upload_mgr.uri(
                    _MAX_HOURS_IDLE_BOOTSTRAP_ACTION_PATH)
                # script takes args in (integer) seconds
                ba_args = [int(self._opts['max_hours_idle'] * 3600),
                           int(self._opts['mins_to_end_of_hour'] * 60)]
                bootstrap_action_args.append(
                    boto.emr.BootstrapAction('idle timeout', s3_uri, ba_args))

        if bootstrap_action_args:
            args['bootstrap_actions'] = bootstrap_action_args

        if self._opts['ec2_key_pair']:
            args['ec2_keyname'] = self._opts['ec2_key_pair']

        if self._opts['enable_emr_debugging']:
            args['enable_debugging'] = True

        if self._opts['additional_emr_info']:
            args['additional_info'] = self._opts['additional_emr_info']

        # boto's connect_emr() has keyword args for these, but they override
        # emr_api_params, which is not what we want.
        api_params['VisibleToAllUsers'] = str(bool(
            self._opts['visible_to_all_users'])).lower()

        api_params['JobFlowRole'] = self._instance_profile()
        api_params['ServiceRole'] = self._service_role()

        applications = self._applications()
        if applications:
            api_params['Applications'] = [
                dict(Name=a) for a in sorted(applications)]

        if self._opts['emr_configurations']:
            # Properties will be automatically converted to KeyValue objects
            api_params['Configurations'] = self._opts['emr_configurations']

        if self._opts['subnet']:
            api_params['Instances.Ec2SubnetId'] = self._opts['subnet']

        if self._opts['emr_api_params']:
            api_params.update(self._opts['emr_api_params'])

        args['api_params'] = _encode_emr_api_params(api_params)

        if steps:
            args['steps'] = steps

        return args

    def _instance_profile(self):
        try:
            return (self._opts['iam_instance_profile'] or
                    get_or_create_mrjob_instance_profile(self.make_iam_conn()))
        except boto.exception.BotoServerError as ex:
            if ex.status != 403:
                raise
            log.warning(
                "Can't access IAM API, trying default instance profile: %s" %
                _FALLBACK_INSTANCE_PROFILE)
            return _FALLBACK_INSTANCE_PROFILE

    def _service_role(self):
        try:
            return (self._opts['iam_service_role'] or
                    get_or_create_mrjob_service_role(self.make_iam_conn()))
        except boto.exception.BotoServerError as ex:
            if ex.status != 403:
                raise
            log.warning(
                "Can't access IAM API, trying default service role: %s" %
                _FALLBACK_SERVICE_ROLE)
            return _FALLBACK_SERVICE_ROLE

    def _action_on_failure(self):
        # don't terminate other people's clusters
        if (self._opts['emr_action_on_failure']):
            return self._opts['emr_action_on_failure']
        elif (self._opts['cluster_id'] or
                self._opts['pool_clusters']):
            return 'CANCEL_AND_WAIT'
        else:
            return 'TERMINATE_CLUSTER'

    def _build_steps(self):
        """Return a list of boto Step objects corresponding to the
        steps we want to run."""
        # quick, add the other steps before the job spins up and
        # then shuts itself down! (in practice that won't happen
        # for several minutes)
        steps = []

        if self._master_node_setup_script_path:
            steps.append(self._build_master_node_setup_step())

        for n in range(self._num_steps()):
            steps.append(self._build_step(n))

        return steps

    def _build_step(self, step_num):
        step = self._get_step(step_num)

        if step['type'] == 'streaming':
            return self._build_streaming_step(step_num)
        elif step['type'] == 'jar':
            return self._build_jar_step(step_num)
        elif step['type'] == 'spark':
            return self._build_spark_step(step_num)
        elif step['type'] == 'spark_script':
            return self._build_spark_script_step(step_num)
        else:
            raise AssertionError('Bad step type: %r' % (step['type'],))

    def _build_streaming_step(self, step_num):
        jar, step_arg_prefix = self._get_streaming_jar_and_step_arg_prefix()

        streaming_step_kwargs = dict(
            action_on_failure=self._action_on_failure(),
            input=self._step_input_uris(step_num),
            jar=jar,
            name='%s: Step %d of %d' % (
                self._job_key, step_num + 1, self._num_steps()),
            output=self._step_output_uri(step_num),
        )

        step_args = []
        step_args.extend(step_arg_prefix)  # add 'hadoop-streaming' for 4.x
        step_args.extend(self._upload_args(self._upload_mgr))
        step_args.extend(self._libjar_step_args())
        step_args.extend(self._hadoop_args_for_step(step_num))

        streaming_step_kwargs['step_args'] = step_args

        mapper, combiner, reducer = (
            self._hadoop_streaming_commands(step_num))

        streaming_step_kwargs['mapper'] = mapper
        streaming_step_kwargs['combiner'] = combiner
        streaming_step_kwargs['reducer'] = reducer

        return boto.emr.StreamingStep(**streaming_step_kwargs)

    def _build_jar_step(self, step_num):
        step = self._get_step(step_num)

        jar = self._upload_uri_or_remote_path(step['jar'])
        step_args = self._interpolate_input_and_output(step['args'], step_num)

        # -libjars comes before jar-specific args
        step_args = self._libjar_step_args() + step_args

        return boto.emr.JarStep(
            name=self._step_name(step_num),
            jar=jar,
            main_class=step['main_class'],
            step_args=step_args,
            action_on_failure=self._action_on_failure())

    def _build_spark_step(self, step_num):
        return self._build_spark_step_helper(
            step_num=step_num,
            script=self._script_path,
            script_args=[
                '--step-num=%d' % step_num,
                '--spark',
                mrjob.step.INPUT,
                mrjob.step.OUTPUT,
            ],
        )

    def _build_spark_script_step(self, step_num):
        step = self._get_step(step_num)

        return self._build_spark_step_helper(
            step_num=step_num,
            script=step['script'],
            script_args=step['args'])

    def _build_spark_step_helper(
            self, step_num, script, script_args):
        """Common code for _build_spark_step() and _build_spark_script_step()

        Interpolates :py:data:`~mrjob.step.INPUT` and
        :py:data:`~mrjob.step.OUTPUT` into *script_args*, and looks up
        upload URI of *script*
        """
        script = self._upload_uri_or_remote_path(script)
        script_args = self._interpolate_input_and_output(script_args, step_num)

        jar, step_arg_prefix = self._get_spark_jar_and_step_arg_prefix()

        spark_args = self._spark_args_for_step(step_num)

        # have to use `--deploy-mode cluster` to reference s3:// URIs
        step_args = (
            step_arg_prefix +
            _EMR_SPARK_ARGS +
            spark_args + [script] + script_args)

        return boto.emr.JarStep(
            name=self._step_name(step_num),
            jar=jar,
            step_args=step_args,
            action_on_failure=self._action_on_failure())

    def _step_name(self, step_num):
        """Return something like: ``'mr_your_job Step X of Y'``"""
        return '%s: Step %d of %d' % (
            self._job_key, step_num + 1, self._num_steps())

    def _upload_uri_or_remote_path(self, path):
        """Return where *path* will be uploaded, or, if it starts with
        ``'file:///'``, a local path."""
        if path.startswith('file:///'):
            return path[7:]  # keep leading slash
        else:
            return self._upload_mgr.uri(path)

    def _build_master_node_setup_step(self):
        name = '%s: Master node setup' % self._job_key
        jar = self._script_runner_jar_uri()
        step_args = [self._upload_mgr.uri(self._master_node_setup_script_path)]

        return boto.emr.JarStep(
            name=name, jar=jar, step_args=step_args,
            action_on_failure=self._action_on_failure())

    def _libjar_step_args(self):
        libjar_paths = []

        # libjars should be in the working dir of the master node setup
        # script path, unless they refer to paths directly (file:///)
        for path in self._opts['libjars']:
            if path.startswith('file:///'):
                libjar_paths.append(path[7:])  # keep leading slash
            else:
                libjar_paths.append(posixpath.join(
                    self._master_node_setup_working_dir(),
                    self._master_node_setup_mgr.name('file', path)))

        if libjar_paths:
            return ['-libjars', ','.join(libjar_paths)]
        else:
            return []

    def _get_streaming_jar_and_step_arg_prefix(self):
        if self._opts['hadoop_streaming_jar']:
            if self._opts['hadoop_streaming_jar'].startswith('file://'):
                # special case: jar is already on EMR
                # relative paths are OK (though maybe not useful)
                return self._opts['hadoop_streaming_jar'][7:], []
            else:
                return self._upload_mgr.uri(
                    self._opts['hadoop_streaming_jar']), []
        elif version_gte(self.get_image_version(), '4'):
            # 4.x AMIs use an intermediary jar
            return _4_X_INTERMEDIARY_JAR, ['hadoop-streaming']
        else:
            # 2.x and 3.x AMIs just use a regular old streaming jar
            return _PRE_4_X_STREAMING_JAR, []

    def _get_spark_jar_and_step_arg_prefix(self):
        # TODO: add spark_submit_bin option

        if version_gte(self.get_image_version(), '4'):
            return (_4_X_INTERMEDIARY_JAR, ['spark-submit'])
        else:
            return (self._script_runner_jar_uri(), [_3_X_SPARK_SUBMIT])

    def _launch_emr_job(self):
        """Create an empty cluster on EMR, and set self._cluster_id to
        its ID.
        """
        self._create_s3_tmp_bucket_if_needed()
        emr_conn = self.make_emr_conn()

        # try to find a cluster from the pool. basically auto-fill
        # 'cluster_id' if possible and then follow normal behavior.
        if (self._opts['pool_clusters'] and not self._cluster_id):
            # master node setup script is an additional step
            num_steps = self._num_steps()
            if self._master_node_setup_script_path:
                num_steps += 1

            cluster_id = self._find_cluster(num_steps=num_steps)
            if cluster_id:
                self._cluster_id = cluster_id

        # create a cluster if we're not already using an existing one
        if not self._cluster_id:
            self._cluster_id = self._create_cluster(
                persistent=False)
            self._created_cluster = True
            log.info('Created new cluster %s' % self._cluster_id)
        else:
            log.info('Adding our job to existing cluster %s' %
                     self._cluster_id)

        # define our steps
        steps = self._build_steps()
        log.debug('Calling add_jobflow_steps(%r, %r)' % (
            self._cluster_id, steps))
        emr_conn.add_jobflow_steps(self._cluster_id, steps)

        # keep track of when we launched our job
        self._emr_job_start = time.time()

        # set EMR tags for the job, if any
        tags = self._opts['tags']
        if tags:
            log.info('Setting EMR tags: %s' %
                     ', '.join('%s=%s' % (tag, value)
                               for tag, value in tags.items()))
            emr_conn.add_tags(self._cluster_id, tags)

        # SSH FS uses sudo if we're on AMI 4.3.0+ (see #1244)
        if self._ssh_fs and version_gte(self.get_image_version(), '4.3.0'):
            self._ssh_fs.use_sudo_over_ssh()

    def _job_steps(self, max_steps=None):
        """Get the steps we submitted for this job in chronological order,
        ignoring steps from other jobs.

        Generally, you want to set *max_steps*, so we can make as few API
        calls as possible.
        """
        # the API yields steps in reversed order. Once we've found the expected
        # number of steps, stop.
        #
        # This implicitly excludes the master node setup script, which
        # is what we want for now.
        return list(reversed(list(islice(
            (step for step in
             _yield_all_steps(self.make_emr_conn(), self.get_cluster_id())
             if step.name.startswith(self._job_key)),
            max_steps))))

    def _wait_for_steps_to_complete(self):
        """Wait for every step of the job to complete, one by one."""
        num_steps = len(self._get_steps())

        # if there's a master node setup script, we'll treat that as
        # step -1
        if self._master_node_setup_script_path:
            max_steps = num_steps + 1
        else:
            max_steps = num_steps

        job_steps = self._job_steps(max_steps=max_steps)

        if len(job_steps) < max_steps:
            raise AssertionError("Can't find our steps in the cluster!")

        # clear out log interpretations if they were filled somehow
        self._log_interpretations = []
        self._mns_log_interpretation = None

        # open SSH tunnel if cluster is already ready
        # (this happens with pooling). See #1115
        cluster = self._describe_cluster()
        if cluster.status.state in ('RUNNING', 'WAITING'):
            self._set_up_ssh_tunnel()

        # treat master node setup as step -1
        if self._master_node_setup_script_path:
            start = -1
        else:
            start = 0

        for step_num, step in enumerate(job_steps, start=start):
            # this will raise an exception if a step fails
            if step_num == -1:
                log.info(
                    'Waiting for master node setup step (%s) to complete...' %
                    step.id)
            else:
                log.info('Waiting for step %d of %d (%s) to complete...' % (
                    step_num + 1, num_steps, step.id))

            self._wait_for_step_to_complete(step.id, step_num, num_steps)

    def _wait_for_step_to_complete(
            self, step_id, step_num=None, num_steps=None):
        """Helper for _wait_for_step_to_complete(). Wait for
        step with the given ID to complete, and fetch counters.
        If it fails, attempt to diagnose the error, and raise an
        exception.

        :param step_id: the s-XXXXXXX step ID on EMR
        :param step_num: which step this is out of the steps
                         belonging to our job (0-indexed)
        :param num_steps: number of steps in our job

        *step_num* and *num_steps* are optional and only used when raising
        a :py:class:`~mrjob.step.StepFailedException`.

        This also adds an item to self._log_interpretations
        """
        log_interpretation = dict(step_id=step_id)

        # suppress warnings about missing job ID for script-runner.jar
        if step_num == -1:
            log_interpretation['no_job'] = True
            self._mns_log_interpretation = log_interpretation
        else:
            self._log_interpretations.append(log_interpretation)

        emr_conn = self.make_emr_conn()

        while True:
            # don't antagonize EMR's throttling
            log.debug('Waiting %.1f seconds...' %
                      self._opts['check_cluster_every'])
            time.sleep(self._opts['check_cluster_every'])

            step = _patched_describe_step(emr_conn, self._cluster_id, step_id)

            if step.status.state == 'PENDING':
                cluster = self._describe_cluster()

                reason = _get_reason(cluster)
                reason_desc = (': %s' % reason) if reason else ''

                # we can open the ssh tunnel if cluster is ready (see #1115)
                if cluster.status.state in ('RUNNING', 'WAITING'):
                    self._set_up_ssh_tunnel()

                log.info('  PENDING (cluster is %s%s)' % (
                    cluster.status.state, reason_desc))
                continue

            if step.status.state == 'RUNNING':
                time_running_desc = ''

                startdatetime = getattr(
                    getattr(step.status, 'timeline', ''), 'startdatetime', '')
                if startdatetime:
                    start = iso8601_to_timestamp(startdatetime)
                    time_running_desc = ' for %.1fs' % (time.time() - start)

                # now is the time to tunnel, if we haven't already
                self._set_up_ssh_tunnel()
                log.info('  RUNNING%s' % time_running_desc)

                # don't log progress for master node setup step, because
                # it doesn't appear in job tracker
                if step_num >= 0:
                    self._log_step_progress()

                continue

            # we're done, will return at the end of this
            if step.status.state == 'COMPLETED':
                log.info('  COMPLETED')
                # will fetch counters, below, and then return
            else:
                # step has failed somehow. *reason* seems to only be set
                # when job is cancelled (e.g. 'Job terminated')
                reason = _get_reason(step)
                reason_desc = (' (%s)' % reason) if reason else ''

                log.info('  %s%s' % (
                    step.status.state, reason_desc))

                # print cluster status; this might give more context
                # why step didn't succeed
                cluster = self._describe_cluster()
                reason = _get_reason(cluster)
                reason_desc = (': %s' % reason) if reason else ''
                log.info('Cluster %s %s %s%s' % (
                    cluster.id,
                    'was' if 'ED' in cluster.status.state else 'is',
                    cluster.status.state,
                    reason_desc))

                if cluster.status.state in (
                        'TERMINATING', 'TERMINATED', 'TERMINATED_WITH_ERRORS'):
                    # was it caused by a pooled cluster self-terminating?
                    # (if so, raise _PooledClusterSelfTerminatedException)
                    self._check_for_pooled_cluster_self_termination(
                        cluster, step)
                    # was it caused by IAM roles?
                    self._check_for_missing_default_iam_roles(cluster)
                    # was it caused by a key pair from the wrong region?
                    self._check_for_key_pair_from_wrong_region(cluster)
                    # was it because a bootstrap action failed?
                    self._check_for_failed_bootstrap_action(cluster)

            # step is done (either COMPLETED, FAILED, INTERRUPTED). so
            # try to fetch counters
            if step.status.state != 'CANCELLED':
                if step_num >= 0:
                    counters = self._pick_counters(log_interpretation)
                    if counters:
                        log.info(_format_counters(counters))
                    else:
                        log.warning('No counters found')

            if step.status.state == 'COMPLETED':
                return

            if step.status.state == 'FAILED':
                error = self._pick_error(log_interpretation)
                if error:
                    log.error('Probable cause of failure:\n\n%s\n\n' %
                              _format_error(error))

            raise StepFailedException(
                step_num=step_num, num_steps=num_steps,
                # "Step 0 of ... failed" looks weird
                step_desc=(
                    'Master node setup step' if step_num == -1 else None))

    def _log_step_progress(self):
        """Tunnel to the job tracker/resource manager and log the
        progress of the current step.

        (This takes no arguments; we just assume the most recent running
        job is ours, which should be correct for EMR.)
        """
        if not self._show_tracker_progress:
            return

        tunnel_config = self._ssh_tunnel_config()

        tunnel_handle = None
        try:
            tunnel_handle = urlopen(self._tunnel_url)
            tunnel_html = tunnel_handle.read()
        except:
            log.error('Unable to connect to %s' %
                      tunnel_config['name'])
            self._show_tracker_progress = False
        else:
            if tunnel_config['name'] == 'job tracker':
                map_progress, reduce_progress = (
                    _parse_progress_from_job_tracker(tunnel_html))
                if map_progress is not None:
                    log.info('   map %3d%% reduce %3d%%' % (
                        map_progress, reduce_progress))
            else:
                progress = _parse_progress_from_resource_manager(
                    tunnel_html)
                if progress is not None:
                    log.info('   %5.1f%% complete' % progress)
        finally:
            if tunnel_handle is not None:
                tunnel_handle.close()

    def _check_for_pooled_cluster_self_termination(self, cluster, step):
        """If failure could have been due to a pooled cluster self-terminating,
        raise _PooledClusterSelfTerminatedException"""
        # this check might not even be relevant
        if not self._opts['pool_clusters']:
            return

        if self._opts['cluster_id']:
            return

        # if a cluster we created self-terminated, something is wrong with
        # the way self-termination is set up (e.g. very low idle time)
        if self._created_cluster:
            return

        # don't check for max_hours_idle because it's possible to
        # join a self-terminating cluster without having max_hours_idle set
        # on this runner (pooling only cares about the master bootstrap script,
        # not other bootstrap actions)

        # our step should be CANCELLED (not failed)
        if step.status.state != 'CANCELLED':
            return

        # we *could* check if the step had a chance to start by checking if
        # step.status.timeline.startdatetime is set. This shouldn't happen in
        # practice, and if it did, we'd still be fine as long as the script
        # didn't write data to the output dir, so it's not worth the extra
        # code.

        # cluster should have stopped because master node failed
        # could also check for
        # cluster.status.statechangereason.code == 'INSTANCE_FAILURE'
        if not _CLUSTER_SELF_TERMINATED_RE.match(_get_reason(cluster)):
            return

        log.info('Pooled cluster self-terminated, trying again...')
        raise _PooledClusterSelfTerminatedException

    def _check_for_missing_default_iam_roles(self, cluster):
        """If cluster couldn't start due to missing IAM roles, tell
        user what to do."""
        if not cluster:
            cluster = self._describe_cluster()

        reason = _get_reason(cluster)
        if any(reason.endswith('/%s is invalid' % role)
               for role in (_FALLBACK_INSTANCE_PROFILE,
                            _FALLBACK_SERVICE_ROLE)):
            log.warning(
                '\n'
                'Ask your admin to create the default EMR roles'
                ' by following:\n\n'
                '    http://docs.aws.amazon.com/ElasticMapReduce/latest'
                '/DeveloperGuide/emr-iam-roles-creatingroles.html\n')

    def _check_for_key_pair_from_wrong_region(self, cluster):
        """Help users tripped up by the default AWS region changing
        in mrjob v0.5.0 (see #1111) by pointing them to the
        docs for creating EC2 key pairs."""
        if not self._opts.is_default('region'):
            return

        reason = _get_reason(cluster)
        if reason == 'The given SSH key name was invalid':
            log.warning(
                '\n'
                'The default AWS region is now %s. Create SSH keys for'
                ' %s by following:\n\n'
                '    https://pythonhosted.org/mrjob/guides'
                '/emr-quickstart.html#configuring-ssh-credentials\n' %
                (_DEFAULT_REGION, _DEFAULT_REGION))

    def _intermediate_output_uri(self, step_num):
        """Where to store output for non-final steps."""
        # put intermediate data in HDFS
        return ('hdfs:///tmp/mrjob/%s/step-output/%04d/' %
                (self._job_key, step_num))

    ### LOG PARSING (implementation of LogInterpretationMixin) ###

    def _check_for_failed_bootstrap_action(self, cluster):
        """If our bootstrap actions failed, parse the stderr to find
        out why."""
        reason = _get_reason(cluster)
        action_num_and_node_id = _check_for_nonzero_return_code(reason)
        if not action_num_and_node_id:
            return

        # this doesn't really correspond to a step, so
        # don't bother storing it in self._log_interpretations
        bootstrap_interpretation = _interpret_emr_bootstrap_stderr(
            self.fs, self._ls_bootstrap_stderr_logs(**action_num_and_node_id))

        # should be 0 or 1 errors, since we're checking a single stderr file
        if bootstrap_interpretation.get('errors'):
            error = bootstrap_interpretation['errors'][0]
            log.error('Probable cause of failure:\n\n%s\n\n' %
                      _format_error(error))

    def _ls_bootstrap_stderr_logs(self, action_num=None, node_id=None):
        """_ls_bootstrap_stderr_logs(), with logging for each log we parse."""
        for match in _ls_emr_bootstrap_stderr_logs(
                self.fs,
                self._stream_bootstrap_log_dirs(
                    action_num=action_num, node_id=node_id),
                action_num=action_num,
                node_id=node_id):
            log.info('  Parsing boostrap stderr log: %s' % match['path'])
            yield match

    def _stream_bootstrap_log_dirs(self, action_num=None, node_id=None):
        """Stream a single directory on S3 containing the relevant bootstrap
        stderr. Optionally, use *action_num* and *node_id* to narrow it down
        further.
        """
        if action_num is None or node_id is None:
            s3_dir_name = 'node'
        else:
            s3_dir_name = posixpath.join(
                'node', node_id, 'bootstrap-actions', str(action_num + 1))

        # dir_name=None means don't try to SSH in.
        #
        # TODO: If the failure is on the master node, we could just look in
        # /mnt/var/log/bootstrap-actions. However, if it's on a slave node,
        # we'd have to look up its internal IP using the ListInstances
        # API call. This *would* be a bit faster though. See #1346.
        return self._stream_log_dirs(
            'bootstrap logs',
            dir_name=None,  # don't SSH in
            s3_dir_name=s3_dir_name)

    def _stream_history_log_dirs(self, output_dir=None):
        """Yield lists of directories to look for the history log in."""
        # History logs have different paths on the 4.x AMIs.
        #
        # Disabling until we can effectively fetch these logs over SSH;
        # on 4.3.0 there are permissions issues (see #1244), and
        # on 4.0.0 the logs aren't on the filesystem at all (see #1253).
        #
        # Unlike on 3.x, the history logs *are* available on S3, but they're
        # not useful enough to justify the wait when SSH is set up

        # if version_gte(self.get_image_version(), '4'):
        #     # denied access on some 4.x AMIs by the yarn user, see #1244
        #     dir_name = 'hadoop-mapreduce/history'
        #     s3_dir_name = 'hadoop-mapreduce/history'
        if version_gte(self.get_image_version(), '3'):
            # on the 3.x AMIs, the history log lives inside HDFS and isn't
            # copied to S3. We don't need it anyway; everything relevant
            # is in the step log
            return iter([])
        else:
            dir_name = 'hadoop/history'
            s3_dir_name = 'jobs'

        return self._stream_log_dirs(
            'history log',
            dir_name=dir_name,
            s3_dir_name=s3_dir_name)

    def _stream_task_log_dirs(self, application_id=None, output_dir=None):
        """Get lists of directories to look for the task logs in."""
        if version_gte(self.get_image_version(), '4'):
            # denied access on some 4.x AMIs by the yarn user, see #1244
            dir_name = 'hadoop-yarn/containers'
            s3_dir_name = 'containers'
        else:
            dir_name = 'hadoop/userlogs'
            s3_dir_name = 'task-attempts'

        if application_id:
            dir_name = posixpath.join(dir_name, application_id)
            s3_dir_name = posixpath.join(s3_dir_name, application_id)

        return self._stream_log_dirs(
            'task logs',
            dir_name=dir_name,
            s3_dir_name=s3_dir_name,
            ssh_to_slaves=True)  # TODO: does this make sense on YARN?

    def _get_step_log_interpretation(self, log_interpretation):
        """Fetch and interpret the step log."""
        step_id = log_interpretation.get('step_id')
        if not step_id:
            log.warning("Can't fetch step log; missing step ID")
            return

        return (
            _interpret_emr_step_syslog(
                self.fs, self._ls_step_syslogs(step_id=step_id)) or
            _interpret_emr_step_stderr(
                self.fs, self._ls_step_stderr_logs(step_id=step_id))
        )

    def _ls_step_syslogs(self, step_id):
        """Yield step log matches, logging a message for each one."""
        for match in _ls_emr_step_syslogs(
                self.fs, self._stream_step_log_dirs(step_id=step_id),
                step_id=step_id):
            log.info('  Parsing step log: %s' % match['path'])
            yield match

    def _ls_step_stderr_logs(self, step_id):
        """Yield step log matches, logging a message for each one."""
        for match in _ls_emr_step_stderr_logs(
                self.fs, self._stream_step_log_dirs(step_id=step_id),
                step_id=step_id):
            log.info('  Parsing step log: %s' % match['path'])
            yield match

    def _stream_step_log_dirs(self, step_id):
        """Get lists of directories to look for the step log in."""
        return self._stream_log_dirs(
            'step log',
            dir_name=posixpath.join('hadoop', 'steps', step_id),
            s3_dir_name=posixpath.join('steps', step_id))

    def _stream_log_dirs(self, log_desc, dir_name, s3_dir_name,
                         ssh_to_slaves=False):
        """Stream log dirs for any kind of log.

        Our general strategy is first, if SSH is enabled, to SSH into the
        master node (and possibly slaves, if *ssh_to_slaves* is set).

        If this doesn't work, we have to look on S3. If the cluster is
        TERMINATING, we first wait for it to terminate (since that
        will trigger copying logs over).
        """
        if dir_name and self.fs.can_handle_path('ssh:///'):
            ssh_host = self._address_of_master()
            if ssh_host:
                hosts = [ssh_host]
                host_desc = ssh_host
                if ssh_to_slaves:
                    try:
                        hosts.extend(self.fs.ssh_slave_hosts(ssh_host))
                        host_desc += ' and task/core nodes'
                    except IOError:
                        log.warning('Could not get slave addresses for %s' %
                                    ssh_host)

                path = posixpath.join(_EMR_LOG_DIR, dir_name)
                log.info('Looking for %s in %s on %s...' % (
                    log_desc, path, host_desc))
                yield ['ssh://%s%s%s' % (
                    ssh_host, '!' + host if host != ssh_host else '',
                    path) for host in hosts]

        # wait for logs to be on S3
        self._wait_for_logs_on_s3()

        s3_dir_name = s3_dir_name or dir_name

        if s3_dir_name and self._s3_log_dir():
            cloud_log_dir = posixpath.join(self._s3_log_dir(), s3_dir_name)
            log.info('Looking for %s in %s...' % (log_desc, cloud_log_dir))
            yield [cloud_log_dir]

    def _wait_for_logs_on_s3(self):
        """If the cluster is already terminating, wait for it to terminate,
        so that logs will be transferred to S3.

        Don't print anything unless cluster is in the TERMINATING state.
        """
        cluster = self._describe_cluster()

        if cluster.status.state in (
                'TERMINATED', 'TERMINATED_WITH_ERRORS'):
            return  # already terminated

        if cluster.status.state != 'TERMINATING':
            # going to need to wait for logs to get archived to S3

            # "step_num" is just a unique ID for the step; using -1
            # for master node setup script
            if (self._master_node_setup_script_path and
                    self._mns_log_interpretation is None):
                step_num = -1
            else:
                step_num = len(self._log_interpretations)

            # already did this for this step
            if step_num in self._waited_for_logs_on_s3:
                return

            try:
                log.info('Waiting %d minutes for logs to transfer to S3...'
                         ' (ctrl-c to skip)' % _S3_LOG_WAIT_MINUTES)

                if not self.fs.can_handle_path('ssh:///'):
                    log.info(
                        '\n'
                        'To fetch logs immediately next time, set up SSH.'
                        ' See:\n'
                        'https://pythonhosted.org/mrjob/guides'
                        '/emr-quickstart.html#configuring-ssh-credentials\n')

                time.sleep(60 * _S3_LOG_WAIT_MINUTES)
            except KeyboardInterrupt:
                pass

            # do this even if they ctrl-c'ed; don't make them do it
            # for every log for this step
            self._waited_for_logs_on_s3.add(step_num)
            return

        self._wait_for_cluster_to_terminate()

    def counters(self):
        # not using self._pick_counters() because we don't want to
        # initiate a log fetch
        return [_pick_counters(log_interpretation)
                for log_interpretation in self._log_interpretations]

    ### Bootstrapping ###

    def _create_master_bootstrap_script_if_needed(self):
        """Helper for :py:meth:`_add_bootstrap_files_for_upload`.

        Create the master bootstrap script and write it into our local
        temp directory. Set self._master_bootstrap_script_path.

        This will do nothing if there are no bootstrap scripts or commands,
        or if it has already been called."""
        if self._master_bootstrap_script_path:
            return

        # don't bother if we're not starting a cluster
        if self._opts['cluster_id']:
            return

        # Also don't bother if we're not bootstrapping
        if not (self._bootstrap or self._legacy_bootstrap or
                self._opts['bootstrap_files'] or
                self._bootstrap_mrjob()):
            return

        # create mrjob.tar.gz if we need it, and add commands to install it
        mrjob_bootstrap = []
        if self._bootstrap_mrjob():
            # _add_bootstrap_files_for_upload() should have done this
            assert self._mrjob_tar_gz_path
            path_dict = {
                'type': 'file', 'name': None, 'path': self._mrjob_tar_gz_path}
            self._bootstrap_dir_mgr.add(**path_dict)

            # find out where python keeps its libraries
            mrjob_bootstrap.append([
                "__mrjob_PYTHON_LIB=$(%s -c "
                "'from distutils.sysconfig import get_python_lib;"
                " print(get_python_lib())')" %
                cmd_line(self._python_bin())])
            # un-tar mrjob.tar.gz
            mrjob_bootstrap.append(
                ['sudo tar xfz ', path_dict, ' -C $__mrjob_PYTHON_LIB'])
            # re-compile pyc files now, since mappers/reducers can't
            # write to this directory. Don't fail if there is extra
            # un-compileable crud in the tarball (this would matter if
            # sh_bin were 'sh -e')
            mrjob_bootstrap.append(
                ['sudo %s -m compileall -f $__mrjob_PYTHON_LIB/mrjob && true' %
                 cmd_line(self._python_bin())])

        # TODO: isn't it b.sh now?
        # we call the script b.py because there's a character limit on
        # bootstrap script names (or there was at one time, anyway)
        path = os.path.join(self._get_local_tmp_dir(), 'b.py')
        log.debug('writing master bootstrap script to %s' % path)

        contents = self._master_bootstrap_script_content(
            self._bootstrap + mrjob_bootstrap + self._legacy_bootstrap)
        for line in contents:
            log.debug('BOOTSTRAP: ' + line.rstrip('\r\n'))

        # TODO: Windows line endings?
        with open(path, 'w') as f:
            for line in contents:
                f.write(line)

        self._master_bootstrap_script_path = path

    def _bootstrap_python(self):
        """Return a (possibly empty) list of parsed commands (in the same
        format as returned by parse_setup_cmd())'"""
        if PY2:
            # Python 2 and pip are basically already installed everywhere
            # (Okay, there's no pip on AMIs prior to 2.4.3, but there's no
            # longer an easy way to get it now that apt-get is broken.)
            return []

        # if bootstrap_python is None, install it for all AMIs up to 4.6.0,
        # and warn if it's an AMI before 3.7.0
        if self._opts['bootstrap_python'] or (
                self._opts['bootstrap_python'] is None and
                not version_gte(self._opts['image_version'], '4.6.0')):

            # we have to have at least on AMI 3.7.0. But give it a shot
            if not (self._opts['release_label'] or
                    version_gte(self._opts['image_version'], '3.7.0')):
                log.warning(
                    'bootstrapping Python 3 will probably not work on'
                    ' AMIs prior to 3.7.0. For an alternative, see:'
                    ' https://pythonhosted.org/mrjob/guides/emr-bootstrap'
                    '-cookbook.html#installing-python-from-source')

            return [[
                'sudo yum install -y python34 python34-devel python34-pip'
            ]]
        else:
            return []

    def _should_bootstrap_spark(self):
        """Return *bootstrap_spark* option if set; otherwise return
        true if our job has Spark steps."""
        if self._opts['bootstrap_spark'] is None:
            return self._has_spark_steps()
        else:
            return bool(self._opts['bootstrap_spark'])

    def _applications(self, add_spark=True):
        """Returns applications (*emr_applications* option) as a set. Adds
        in ``Hadoop`` and ``Spark`` as needed."""
        applications = set(self._opts['emr_applications'])

        # release_label implies 4.x AMI and later
        if (add_spark and self._should_bootstrap_spark() and
                self._opts['release_label']):
            # EMR allows us to have both "spark" and "Spark" applications,
            # which is probably not what we want
            if not self._has_spark_application():
                applications.add('Spark')

        # patch in "Hadoop" unless applications is empty (e.g. 3.x AMIs)
        if applications:
            # don't add both "Hadoop" and "hadoop"
            if not any(a.lower() == 'hadoop' for a in applications):
                applications.add('Hadoop')

        return applications

    def _bootstrap_actions(self, add_spark=True):
        """Parse *bootstrap_actions* option into dictionaries with
        keys *path*, *args*, adding Spark bootstrap action if needed.

        (This doesn't handle the master bootstrap script.)
        """
        actions = list(self._opts['bootstrap_actions'])

        # no release_label implies AMIs prior to 4.x
        if (add_spark and self._should_bootstrap_spark() and
                not self._opts['release_label']):
            # running this action twice apparently breaks Spark's
            # ability to output to S3 (see #1367)
            if not self._has_spark_install_bootstrap_action():
                actions.append(_3_X_SPARK_BOOTSTRAP_ACTION)

                if not version_gte(self._opts['image_version'],
                                   _MIN_SPARK_AMI_VERSION):
                    log.warning(
                        "Bootstrapping Spark probably won't work; not"
                        " available AMIs before %s" %
                        _MIN_SPARK_AMI_VERSION)

        results = []
        for action in actions:
            args = shlex_split(action)
            if not args:
                raise ValueError('bad bootstrap action: %r' % (action,))

            results.append(dict(path=args[0], args=args[1:]))

        return results

    def _parse_bootstrap(self):
        """Parse the *bootstrap* option with
        :py:func:`mrjob.setup.parse_setup_cmd()`.
        """
        return [parse_setup_cmd(cmd) for cmd in self._opts['bootstrap']]

    def _parse_legacy_bootstrap(self):
        """Parse the deprecated
        options *bootstrap_python_packages*, and *bootstrap_cmds*
        *bootstrap_scripts* as bootstrap commands, in that order.

        This is a separate method from _parse_bootstrap() because bootstrapping
        mrjob happens after the new bootstrap commands (so you can upgrade
        Python) but before the legacy commands (for backwards compatibility).
        """
        bootstrap = []

        # bootstrap_python_packages. Deprecated but still works, except
        if self._opts['bootstrap_python_packages']:
            log.warning(
                'bootstrap_python_packages is deprecated since v0.4.2'
                ' and will be removed in v0.6.0. Consider using'
                ' bootstrap instead.')

            # bootstrap_python_packages won't work on AMI 3.0.0 (out-of-date
            # SSL keys) and AMI 2.4.2 and earlier (no pip, and have to fix
            # sources.list to apt-get it). These AMIs are so old it's probably
            # not worth dedicating code to this, but can add a warning if
            # need be.

            for path in self._opts['bootstrap_python_packages']:
                path_dict = parse_legacy_hash_path('file', path)

                python_bin = cmd_line(self._python_bin())

                if python_bin in ('python', 'python2.6'):
                    # Special case: in Python 2.6, we can't python -m pip
                    bootstrap.append(['sudo pip install ', path_dict])
                else:
                    # Otherwise a little more robust to use Python than pip
                    # binary; for example, there is a python3 binary but no
                    # pip-3 (only pip-3.4)
                    bootstrap.append(
                        ['sudo %s -m pip install ' % python_bin, path_dict])

        # setup_cmds
        if self._opts['bootstrap_cmds']:
            log.warning(
                "bootstrap_cmds is deprecated since v0.4.2 and will be"
                " removed in v0.6.0. Consider using bootstrap instead.")
        for cmd in self._opts['bootstrap_cmds']:
            if not isinstance(cmd, string_types):
                cmd = cmd_line(cmd)
            bootstrap.append([cmd])

        # bootstrap_scripts
        if self._opts['bootstrap_scripts']:
            log.warning(
                "bootstrap_scripts is deprecated since v0.4.2 and will be"
                " removed in v0.6.0. Consider using bootstrap instead.")

        for path in self._opts['bootstrap_scripts']:
            path_dict = parse_legacy_hash_path('file', path)
            bootstrap.append([path_dict])

        return bootstrap

    def _master_bootstrap_script_content(self, bootstrap):
        """Create the contents of the master bootstrap script.
        """
        out = []

        def writeln(line=''):
            out.append(line + '\n')

        # shebang
        sh_bin = self._opts['sh_bin']
        if not sh_bin[0].startswith('/'):
            sh_bin = ['/usr/bin/env'] + sh_bin
        writeln('#!' + cmd_line(sh_bin))
        writeln()

        # store $PWD
        writeln('# store $PWD')
        writeln('__mrjob_PWD=$PWD')
        writeln()

        # run commands in a block so we can redirect stdout to stderr
        # (e.g. to catch errors from compileall). See #370
        writeln('{')

        # download files
        writeln('  # download files and mark them executable')

        if self._opts['release_label']:
            # on the 4.x AMIs, hadoop isn't yet installed, so use AWS CLI
            cp_to_local = 'aws s3 cp'
        else:
            # on the 2.x and 3.x AMIs, use hadoop
            cp_to_local = 'hadoop fs -copyToLocal'

        # TODO: why bother with $__mrjob_PWD here, since we're already in it?
        for name, path in sorted(
                self._bootstrap_dir_mgr.name_to_path('file').items()):
            uri = self._upload_mgr.uri(path)
            writeln('  %s %s $__mrjob_PWD/%s' %
                    (cp_to_local, pipes.quote(uri), pipes.quote(name)))
            # make everything executable, like Hadoop Distributed Cache
            writeln('  chmod a+x $__mrjob_PWD/%s' % pipes.quote(name))
        writeln()

        # run bootstrap commands
        writeln('  # bootstrap commands')
        for cmd in bootstrap:
            # reconstruct the command line, substituting $__mrjob_PWD/<name>
            # for path dicts
            line = '  '
            for token in cmd:
                if isinstance(token, dict):
                    # it's a path dictionary
                    line += '$__mrjob_PWD/'
                    line += pipes.quote(self._bootstrap_dir_mgr.name(**token))
                else:
                    # it's raw script
                    line += token
            writeln(line)

        writeln('} 1>&2')  # stdout -> stderr for ease of error log parsing

        return out

    ### master node setup script ###

    def _create_master_node_setup_script_if_needed(self):
        """Helper for :py:meth:`_add_bootstrap_files_for_upload`.

        If we need a master node setup script and write it into our local
        temp directory. Set self._master_node_setup_script_path.
        """
        # already created
        if self._master_node_setup_script_path:
            return

        # currently, the only thing this script does is upload files
        if not self._master_node_setup_mgr.paths():
            return

        # create script
        path = os.path.join(self._get_local_tmp_dir(), 'mns.sh')
        log.debug('writing master node setup script to %s' % path)

        contents = self._master_node_setup_script_content()
        for line in contents:
            log.debug('MASTER NODE SETUP: ' + line.rstrip('\r\n'))

        with open(path, 'wb') as f:
            for line in contents:
                f.write(line.encode('utf-8'))

        # the script itself doesn't need to be on the master node, just S3
        self._master_node_setup_script_path = path
        self._upload_mgr.add(path)

    def _master_node_setup_script_content(self):
        """Create the contents of the master node setup script as an
        array of strings.

        (prepare self._master_node_setup_mgr first)
        """
        # TODO: this is very similar to _master_bootstrap_script_content();
        # merge common code
        out = []

        def writeln(line=''):
            out.append(line + '\n')

        # shebang
        sh_bin = self._opts['sh_bin']
        if not sh_bin[0].startswith('/'):
            sh_bin = ['/usr/bin/env'] + sh_bin
        writeln('#!' + cmd_line(sh_bin))
        writeln()

        # run commands in a block so we can redirect stdout to stderr
        # (e.g. to catch errors from compileall). See #370
        writeln('{')

        # make working dir
        working_dir = self._master_node_setup_working_dir()
        writeln('  mkdir -p %s' % pipes.quote(working_dir))
        writeln('  cd %s' % pipes.quote(working_dir))
        writeln()

        # download files
        if self._opts['release_label']:
            # on the 4.x AMIs, hadoop isn't yet installed, so use AWS CLI
            cp_to_local = 'aws s3 cp'
        else:
            # on the 2.x and 3.x AMIs, use hadoop
            cp_to_local = 'hadoop fs -copyToLocal'

        for name, path in sorted(
                self._master_node_setup_mgr.name_to_path('file').items()):
            uri = self._upload_mgr.uri(path)
            writeln('  %s %s %s' % (
                cp_to_local, pipes.quote(uri), pipes.quote(name)))
            # make everything executable, like Hadoop Distributed Cache
            writeln('  chmod a+x %s' % pipes.quote(name))

        # at some point we will probably run commands as well (see #1336)

        writeln('} 1>&2')  # stdout -> stderr for ease of error log parsing

        return out

    def _master_node_setup_working_dir(self):
        """Where to place files used by the master node setup script."""
        return '/home/hadoop/%s' % self._job_key

    def _script_runner_jar_uri(self):
        return (
            's3://%s.elasticmapreduce/libs/script-runner/script-runner.jar' %
            self._opts['region'])

    ### EMR JOB MANAGEMENT UTILS ###

    def make_persistent_job_flow(self):
        """Create a new EMR cluster that requires manual termination, and
        return its ID.

        You can also fetch the job ID by calling self.get_cluster_id()
        """
        log.warning(
            'make_persistent_job_flow() has been renamed to'
            ' make_persistent_cluster(). This alias will be removed in v0.6.0')

        return self.make_persistent_cluster()

    def make_persistent_cluster(self):
        if (self._cluster_id):
            raise AssertionError(
                'This runner is already associated with cluster ID %s' %
                (self._cluster_id))

        log.info('Creating persistent cluster to run several jobs in...')

        self._add_bootstrap_files_for_upload(persistent=True)
        self._upload_local_files_to_s3()

        # don't allow user to call run()
        self._ran_job = True

        self._cluster_id = self._create_cluster(persistent=True)

        return self._cluster_id

    def get_emr_job_flow_id(self):
        log.warning(
            'get_emr_job_flow_id() has been renamed to get_cluster_id().'
            ' This alias will be removed in v0.6.0')

        return self.get_cluster_id()

    def get_cluster_id(self):
        return self._cluster_id

    def _usable_clusters(self, emr_conn=None, exclude=None, num_steps=1):
        """Get clusters that this runner can join.

        We basically expect to only join available clusters with the exact
        same setup as our own, that is:

        - same bootstrap setup (including mrjob version)
        - have the same AMI version
        - install the same applications (if we requested any)
        - same number and type of instances

        However, we allow joining clusters where for each role, every instance
        has at least as much memory as we require, and the total number of
        compute units is at least what we require.

        There also must be room for our job in the cluster (clusters top out
        at 256 steps).

        We then sort by:
        - total compute units for core + task nodes
        - total compute units for master node
        - time left to an even instance hour

        The most desirable clusters come *last* in the list.

        :return: tuple of (:py:class:`botoemr.emrobject.Cluster`,
                           num_steps_in_cluster)
        """
        emr_conn = emr_conn or self.make_emr_conn()
        exclude = exclude or set()

        req_hash = self._pool_hash()

        # decide memory and total compute units requested for each
        # role type
        role_to_req_instance_type = {}
        role_to_req_num_instances = {}
        role_to_req_mem = {}
        role_to_req_cu = {}
        role_to_req_bid_price = {}

        for role in _INSTANCE_ROLES:
            instance_type = self._instance_type(role)
            num_instances = self._num_instances(role)

            role_to_req_instance_type[role] = instance_type
            role_to_req_num_instances[role] = num_instances
            role_to_req_bid_price[role] = self._instance_bid_price(role)

            # unknown instance types can only match themselves
            role_to_req_mem[role] = (
                EC2_INSTANCE_TYPE_TO_MEMORY.get(instance_type, float('Inf')))
            role_to_req_cu[role] = (
                num_instances *
                EC2_INSTANCE_TYPE_TO_COMPUTE_UNITS.get(instance_type,
                                                       float('Inf')))

        # list of (sort_key, cluster_id, num_steps)
        key_cluster_steps_list = []

        def add_if_match(cluster):
            log.debug('  Considering joining cluster %s...', cluster.id)

            # skip if user specified a key pair and it doesn't match
            if (self._opts['ec2_key_pair'] and
                self._opts['ec2_key_pair'] !=
                getattr(getattr(cluster,
                                'ec2instanceattributes', None),
                        'ec2keyname', None)):
                log.debug('    ec2 key pair mismatch')
                return

            # this may be a retry due to locked clusters
            if cluster.id in exclude:
                log.debug('    excluded')
                return

            # only take persistent clusters
            if cluster.autoterminate != 'false':
                log.debug('    not persistent')
                return

            # match pool name, and (bootstrap) hash
            bootstrap_actions = _yield_all_bootstrap_actions(
                emr_conn, cluster.id)
            pool_hash, pool_name = _pool_hash_and_name(bootstrap_actions)

            if req_hash != pool_hash:
                log.debug('    pool hash mismatch')
                return

            if self._opts['pool_name'] != pool_name:
                log.debug('    pool name mismatch')
                return

            if self._opts['release_label']:
                # just check for exact match. EMR doesn't have a concept
                # of partial release labels like it does for AMI versions.
                release_label = getattr(cluster, 'releaselabel', '')

                if release_label != self._opts['release_label']:
                    log.debug('    release label mismatch')
                    return
            else:
                # match actual AMI version
                image_version = getattr(cluster, 'runningamiversion', '')
                # Support partial matches, e.g. let a request for
                # '2.4' pass if the version is '2.4.2'. The version
                # extracted from the existing cluster should always
                # be a full major.minor.patch, so checking matching
                # prefixes should be sufficient.
                if not image_version.startswith(self._opts['image_version']):
                    log.debug('    image version mismatch')
                    return

            applications = self._applications()
            if applications:
                # use case-insensitive mapping (see #1417)
                cluster_applications = set(
                    a.name.lower() for a in cluster.applications)

                expected_applications = set(
                    a.lower() for a in applications)

<<<<<<< HEAD
                if not expected_applications <= cluster_applications:
=======
                if not expected_applications <= applications:
                    log.debug('    missing applications: %s' % ', '.join(
                        sorted(expected_applications - applications)))
>>>>>>> 14c560ec
                    return

            emr_configurations = _decode_configurations_from_api(
                getattr(cluster, 'configurations', []))
            if self._opts['emr_configurations'] != emr_configurations:
                log.debug('    emr configurations mismatch')
                return

            subnet = getattr(
                cluster.ec2instanceattributes, 'ec2subnetid', None)
            if subnet != (self._opts['subnet'] or None):
                log.debug('    subnet mismatch')
                return

            steps = _list_all_steps(emr_conn, cluster.id)

            # there is a hard limit of 256 steps per cluster
            if len(steps) + num_steps > _MAX_STEPS_PER_CLUSTER:
                log.debug('    no room for our steps')
                return

            # in rare cases, cluster can be WAITING *and* have incomplete
            # steps. We could just check for PENDING steps, but we're
            # trying to be defensive about EMR adding a new step state.
            #
            # TODO: checking for PENDING steps seems pretty safe
            for step in steps:
                if ((getattr(step.status, 'timeline', None) is None or
                     getattr(step.status.timeline, 'enddatetime', None)
                     is None) and
                    getattr(step.status, 'state', None) not in
                        ('CANCELLED', 'INTERRUPTED')):
                    log.debug('    unfinished steps')
                    return

            # total compute units per group
            role_to_cu = defaultdict(float)
            # total number of instances of the same type in each group.
            # This allows us to match unknown instance types.
            role_to_matched_instances = defaultdict(int)

            # check memory and compute units, bailing out if we hit
            # an instance with too little memory
            for ig in list(_yield_all_instance_groups(emr_conn, cluster.id)):
                # if you edit this code, please don't rely on any particular
                # ordering of instance groups (see #1316)
                role = ig.instancegrouptype.lower()

                # unknown, new kind of role; bail out!
                if role not in ('core', 'master', 'task'):
                    log.debug('    unknown instance group role: %s' % role)
                    return

                req_instance_type = role_to_req_instance_type[role]
                if ig.instancetype != req_instance_type:
                    # if too little memory, bail out
                    mem = EC2_INSTANCE_TYPE_TO_MEMORY.get(ig.instancetype, 0.0)
                    req_mem = role_to_req_mem.get(role, 0.0)
                    if mem < req_mem:
                        log.debug('    too little memory')
                        return

                # if bid price is too low, don't count compute units
                req_bid_price = role_to_req_bid_price[role]
                bid_price = getattr(ig, 'bidprice', None)

                # if the instance is on-demand (no bid price) or bid prices
                # are the same, we're okay
                if bid_price and bid_price != req_bid_price:
                    # whoops, we didn't want spot instances at all
                    if not req_bid_price:
                        continue

                    try:
                        if float(req_bid_price) > float(bid_price):
                            continue
                    except ValueError:
                        # we don't know what to do with non-float bid prices,
                        # and we know it's not equal to what we requested
                        continue

                # don't require instances to be running; we'd be worse off if
                # we started our own cluster from scratch. (This can happen if
                # the previous job finished while some task instances were
                # still being provisioned.)
                cu = (int(ig.requestedinstancecount) *
                      EC2_INSTANCE_TYPE_TO_COMPUTE_UNITS.get(
                          ig.instancetype, 0.0))
                role_to_cu.setdefault(role, 0.0)
                role_to_cu[role] += cu

                # track number of instances of the same type
                if ig.instancetype == req_instance_type:
                    role_to_matched_instances[role] += (
                        int(ig.requestedinstancecount))

            # check if there are enough compute units
            for role, req_cu in role_to_req_cu.items():
                req_num_instances = role_to_req_num_instances[role]
                # if we have at least as many units of the right type,
                # don't bother counting compute units
                if req_num_instances > role_to_matched_instances[role]:
                    cu = role_to_cu.get(role, 0.0)
                    if cu < req_cu:
                        log.debug('    too few compute units')
                        return

            # make a sort key
            sort_key = (role_to_cu['core'] + role_to_cu['task'],
                        role_to_cu['master'],
                        _est_time_to_hour(cluster))

            log.debug('    OK')
            key_cluster_steps_list.append((sort_key, cluster.id, len(steps)))

        for cluster_summary in _yield_all_clusters(
                emr_conn, cluster_states=['WAITING']):
            cluster = _patched_describe_cluster(emr_conn, cluster_summary.id)
            add_if_match(cluster)

        return [(cluster_id, cluster_num_steps) for
                (sort_key, cluster_id, cluster_num_steps)
                in sorted(key_cluster_steps_list)]

    def _find_cluster(self, num_steps=1):
        """Find a cluster that can host this runner. Prefer clusters with more
        compute units. Break ties by choosing cluster with longest idle time.
        Return ``None`` if no suitable clusters exist.
        """
        exclude = set()
        emr_conn = self.make_emr_conn()
        max_wait_time = self._opts['pool_wait_minutes']
        now = datetime.now()
        end_time = now + timedelta(minutes=max_wait_time)
        time_sleep = timedelta(seconds=_POOLING_SLEEP_INTERVAL)

        log.info('Attempting to find an available cluster...')
        while now <= end_time:
            cluster_info_list = self._usable_clusters(
                emr_conn=emr_conn,
                exclude=exclude,
                num_steps=num_steps)
            log.debug(
                '  Found %d usable clusters%s%s' % (
                    len(cluster_info_list),
                    ': ' if cluster_info_list else '',
                    ', '.join(c for c,n in reversed(cluster_info_list))))
            if cluster_info_list:
                cluster_id, num_steps = cluster_info_list[-1]
                status = _attempt_to_acquire_lock(
                    self.fs, self._lock_uri(cluster_id, num_steps),
                    self._opts['cloud_fs_sync_secs'], self._job_key)
                if status:
                    log.debug('Acquired lock on cluster %s', cluster_id)
                    return cluster_id
                else:
                    log.debug("Can't acquire lock on cluster %s", cluster_id)
                    exclude.add(cluster_id)
            elif max_wait_time == 0:
                return None
            else:
                # Reset the exclusion set since it is possible to reclaim a
                # lock that was previously unavailable.
                exclude = set()
                log.info('No clusters available in pool %r. Checking again'
                         ' in %d seconds...' % (
                             self._opts['pool_name'],
                             int(_POOLING_SLEEP_INTERVAL)))
                time.sleep(_POOLING_SLEEP_INTERVAL)
                now += time_sleep
        return None

    def _lock_uri(self, cluster_id, num_steps):
        return _make_lock_uri(self._opts['cloud_tmp_dir'],
                              cluster_id,
                              num_steps + 1)

    def _pool_hash(self):
        """Generate a hash of the bootstrap configuration so it can be used to
        match jobs and clusters. This first argument passed to the bootstrap
        script will be ``'pool-'`` plus this hash.

        The way the hash is calculated may vary between point releases
        (pooling requires the exact same version of :py:mod:`mrjob` anyway).
        """
        things_to_hash = [
            # exclude mrjob.tar.gz because it's only created if the
            # job starts its own cluster (also, its hash changes every time
            # since the tarball contains different timestamps).
            # The filenames/md5sums are sorted because we need to
            # ensure the order they're added doesn't affect the hash
            # here. Previously this used a dict, but Python doesn't
            # guarantee the ordering of dicts -- they can vary
            # depending on insertion/deletion order.
            sorted(
                (name, self.fs.md5sum(path)) for name, path
                in self._bootstrap_dir_mgr.name_to_path('file').items()
                if not path == self._mrjob_tar_gz_path),
            self._opts['additional_emr_info'],
            self._bootstrap,
            self._bootstrap_actions(),
            self._opts['bootstrap_cmds'],
            self._bootstrap_mrjob(),
        ]

        if self._bootstrap_mrjob():
            things_to_hash.append(mrjob.__version__)

        things_json = json.dumps(things_to_hash, sort_keys=True)
        if not isinstance(things_json, bytes):
            things_json = things_json.encode('utf_8')

        m = hashlib.md5()
        m.update(things_json)
        return m.hexdigest()

    ### EMR-specific Stuff ###

    def make_emr_conn(self):
        """Create a connection to EMR.

        :return: a :py:class:`boto.emr.connection.EmrConnection`,
                 wrapped in a :py:class:`mrjob.retry.RetryWrapper`
        """
        # ...which is then wrapped in bacon! Mmmmm!

        # give a non-cryptic error message if boto isn't installed
        if boto is None:
            raise ImportError('You must install boto to connect to EMR')

        def emr_conn_for_endpoint(endpoint):
            conn = boto.emr.connection.EmrConnection(
                aws_access_key_id=self._opts['aws_access_key_id'],
                aws_secret_access_key=self._opts['aws_secret_access_key'],
                region=boto.regioninfo.RegionInfo(
                    name=self._opts['region'], endpoint=endpoint,
                    connection_cls=boto.emr.connection.EmrConnection),
                security_token=self._opts['aws_security_token'])

            return conn

        endpoint = (self._opts['emr_endpoint'] or
                    emr_endpoint_for_region(self._opts['region']))

        log.debug('creating EMR connection (to %s)' % endpoint)
        conn = emr_conn_for_endpoint(endpoint)

        # Issue #621: if we're using a region-specific endpoint,
        # try both the canonical version of the hostname and the one
        # that matches the SSL cert
        if not self._opts['emr_endpoint']:

            ssl_host = emr_ssl_host_for_region(self._opts['region'])
            fallback_conn = emr_conn_for_endpoint(ssl_host)

            conn = RetryGoRound(
                [conn, fallback_conn],
                lambda ex: isinstance(
                    ex, boto.https_connection.InvalidCertificateException))

        return wrap_aws_conn(conn)

    def _describe_cluster(self):
        emr_conn = self.make_emr_conn()
        return _patched_describe_cluster(emr_conn, self._cluster_id)

    def get_hadoop_version(self):
        return self._get_cluster_info('hadoop_version')

    def get_ami_version(self):
        log.warning('get_ami_version() is a depreacated alias for'
                    ' get_image_version() and will be removed in'
                    ' mrjob v0.6.0')
        return self.get_image_version()

    def get_image_version(self):
        """Get the AMI that our cluster is running.

        .. versionchanged:: 0.5.4

           This used to be called :py:meth:`get_ami_version`

        .. versionadded:: 0.4.5
        """
        return self._get_cluster_info('image_version')

    def _address_of_master(self):
        """Get the address of the master node so we can SSH to it"""
        return self._get_cluster_info('master_public_dns')

    def _master_private_ip(self):
        """Get the internal ("private") address of the master node, so we
        can direct our SSH tunnel to it."""
        return self._get_cluster_info('master_private_ip')

    def _get_cluster_info(self, key):
        if not self._cluster_id:
            raise AssertionError('cluster has not yet been created')
        cache = self._cluster_to_cache[self._cluster_id]

        if not cache.get(key):
            if key == 'master_private_ip':
                self._store_master_instance_info()
            else:
                self._store_cluster_info()

        return cache.get(key)

    def _store_cluster_info(self):
        """Describe our cluster, and cache image_version, hadoop_version,
        and master_public_dns"""
        if not self._cluster_id:
            raise AssertionError('cluster has not yet been created')

        cache = self._cluster_to_cache[self._cluster_id]

        cluster = self._describe_cluster()

        # AMI version might be in RunningAMIVersion (2.x, 3.x)
        # or ReleaseLabel (4.x)
        cache['image_version'] = getattr(cluster, 'runningamiversion', None)
        if not cache['image_version']:
            release_label = getattr(cluster, 'releaselabel', None)
            if release_label:
                cache['image_version'] = release_label.lstrip('emr-')

        for a in cluster.applications:
            if a.name.lower() == 'hadoop':  # 'Hadoop' on 4.x AMIs
                cache['hadoop_version'] = a.version

        if cluster.status.state in ('RUNNING', 'WAITING'):
            cache['master_public_dns'] = cluster.masterpublicdnsname

    def _store_master_instance_info(self):
        """List master instance for our cluster, and cache
        master_private_ip."""
        if not self._cluster_id:
            raise AssertionError('cluster has not yet been created')

        cache = self._cluster_to_cache[self._cluster_id]

        emr_conn = self.make_emr_conn()

        instances = emr_conn.list_instances(
            self._cluster_id, instance_group_types=['MASTER']).instances

        if not instances:
            return

        master = instances[0]

        # can also get private DNS and public IP/DNS, but we don't use this
        if hasattr(master, 'privateipaddress'):
            cache['master_private_ip'] = master.privateipaddress

    def make_iam_conn(self):
        """Create a connection to S3.

        :return: a :py:class:`boto.iam.connection.IAMConnection`, wrapped in a
                 :py:class:`mrjob.retry.RetryWrapper`
        """
        # give a non-cryptic error message if boto isn't installed
        if boto is None:
            raise ImportError('You must install boto to connect to IAM')

        host = self._opts['iam_endpoint'] or 'iam.amazonaws.com'

        log.debug('creating IAM connection to %s' % host)

        raw_iam_conn = boto.connect_iam(
            aws_access_key_id=self._opts['aws_access_key_id'],
            aws_secret_access_key=self._opts['aws_secret_access_key'],
            host=host,
            security_token=self._opts['aws_security_token'])

        return wrap_aws_conn(raw_iam_conn)

    # Spark

    def _uses_spark(self):
        """Does this runner use Spark, based on steps, bootstrap actions,
        and EMR applications? If so, we'll need more memory."""
        return (self._has_spark_steps() or
                self._has_spark_install_bootstrap_action() or
                self._has_spark_application())

    def _has_spark_install_bootstrap_action(self):
        """Does it look like this runner has a spark bootstrap install
        action set? (Anything ending in "/install-spark" counts.)"""
        return any(ba['path'].endswith('/install-spark')
                   for ba in self._bootstrap_actions(add_spark=False))

    def _has_spark_application(self):
        """Does this runner have "Spark" in its *emr_applications* option?"""
        return any(a.lower() == 'spark'
                   for a in self._applications(add_spark=False))



def _encode_emr_api_params(x):
    """Recursively unpack parameters to the EMR API."""
    # recursively unpack values, and flatten into main dict
    if isinstance(x, dict):
        result = {}

        for key, value in x.items():
            # special case for Properties dicts, which have to be
            # represented as KeyValue objects
            if key == 'Properties' and isinstance(value, dict):
                value = [{'Key': k, 'Value': v}
                         for k, v in sorted(value.items())]

            unpacked_value = _encode_emr_api_params(value)
            if isinstance(unpacked_value, dict):
                for subkey, subvalue in unpacked_value.items():
                    result['%s.%s' % (key, subkey)] = subvalue
            else:
                result[key] = unpacked_value

        return result

    # treat lists like dicts mapping "member.N" (1-indexed) to value
    if isinstance(x, (list, tuple)):
        return _encode_emr_api_params(dict(
            ('member.%d' % (i + 1), item)
            for i, item in enumerate(x)))

    # base case, not a dict or list
    return x


def _fix_configuration_opt(c):
    """Return copy of *c* with *Properties* is always set
    (defaults to {}) and with *Configurations* is not set if empty.
    Convert all values to strings.

    Raise exception on more serious problems (extra fields, wrong data
    type, etc).

    This allows us to use :py:func:`_decode_configurations_from_api`
    to match configurations against the API, *and* catches bad configurations
    before they result in cryptic API errors.
    """
    if not isinstance(c, dict):
        raise TypeError('configurations must be dicts, not %r' % (c,))

    c = dict(c)  # make a copy

    # extra keys
    extra_keys = (
        set(c) - set(['Classification', 'Configurations', 'Properties']))
    if extra_keys:
        raise ValueError('configuration opt has extra keys: %s' % ', '.join(
            sorted(extra_keys)))

    # Classification
    if 'Classification' not in c:
        raise ValueError('configuration opt has no Classification')

    if not isinstance(c['Classification'], string_types):
        raise TypeError('Classification must be string')

    # Properties
    c.setdefault('Properties', {})
    if not isinstance(c['Properties'], dict):
        raise TypeError('Properties must be a dict')

    c['Properties'] = dict(
        (str(k), str(v)) for k, v in c['Properties'].items())

    # sub-Configurations
    if 'Configurations' in c:
        if c['Configurations']:
            if not isinstance(c['Configurations'], list):
                raise TypeError('Configurations must be a list')
            # recursively fix subconfigurations
            c['Configurations'] = [
                _fix_configuration_opt(sc) for sc in c['Configurations']]
        else:
            # don't keep empty configurations around
            del c['Configurations']

    return c


def _decode_configurations_from_api(configurations):
    """Recursively convert configurations object from describe_cluster()
    back into simple data structure."""
    results = []

    for c in configurations:
        result = {}

        if hasattr(c, 'classification'):
            result['Classification'] = c.classification

        # don't decode empty configurations (which API shouldn't return)
        if getattr(c, 'configurations', None):
            result['Configurations'] = _decode_configurations_from_api(
                c.configurations)

        # Properties should always be set (API should do this anyway)
        result['Properties'] = dict(
            (kv.key, kv.value) for kv in getattr(c, 'properties', []))

        results.append(result)

    return results<|MERGE_RESOLUTION|>--- conflicted
+++ resolved
@@ -2887,13 +2887,9 @@
                 expected_applications = set(
                     a.lower() for a in applications)
 
-<<<<<<< HEAD
-                if not expected_applications <= cluster_applications:
-=======
                 if not expected_applications <= applications:
                     log.debug('    missing applications: %s' % ', '.join(
-                        sorted(expected_applications - applications)))
->>>>>>> 14c560ec
+                        sorted(expected_applications - cluster_applications)))
                     return
 
             emr_configurations = _decode_configurations_from_api(

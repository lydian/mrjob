# -*- coding: utf-8 -*-
# Copyright 2009-2017 Yelp and Contributors
#
# Licensed under the Apache License, Version 2.0 (the "License");
# you may not use this file except in compliance with the License.
# You may obtain a copy of the License at
#
# http://www.apache.org/licenses/LICENSE-2.0
#
# Unless required by applicable law or agreed to in writing, software
# distributed under the License is distributed on an "AS IS" BASIS,
# WITHOUT WARRANTIES OR CONDITIONS OF ANY KIND, either express or implied.
# See the License for the specific language governing permissions and
# limitations under the License.
"""Base class for all runners."""
import copy
import datetime
import getpass
import json
import logging
import os
import os.path
import pipes
import posixpath
import pprint
import re
import shutil
import sys
import tarfile
import tempfile
from inspect import isfunction
from inspect import ismethod
from subprocess import CalledProcessError
from subprocess import Popen
from subprocess import PIPE
from subprocess import check_call

import mrjob.step
from mrjob.compat import translate_jobconf
from mrjob.compat import translate_jobconf_dict
from mrjob.compat import translate_jobconf_for_all_versions
from mrjob.conf import combine_dicts
from mrjob.conf import combine_local_envs
from mrjob.conf import load_opts_from_mrjob_confs
from mrjob.conf import OptionStore
from mrjob.fs.composite import CompositeFilesystem
from mrjob.fs.local import LocalFilesystem
from mrjob.options import _allowed_keys
from mrjob.options import _combiners
from mrjob.options import _deprecated_aliases
from mrjob.options import CLEANUP_CHOICES
from mrjob.parse import is_uri
from mrjob.py2 import PY2
from mrjob.py2 import string_types
from mrjob.setup import WorkingDirManager
from mrjob.setup import name_uniquely
from mrjob.setup import parse_legacy_hash_path
from mrjob.setup import parse_setup_cmd
from mrjob.step import STEP_TYPES
from mrjob.step import _is_spark_step_type
from mrjob.util import cmd_line
from mrjob.util import zip_dir


log = logging.getLogger(__name__)

# use to detect globs and break into the part before and after the glob
GLOB_RE = re.compile(r'^(.*?)([\[\*\?].*)$')

# buffer for piping files into sort on Windows
_BUFFER_SIZE = 4096

# jobconf options for implementing SORT_VALUES
_SORT_VALUES_JOBCONF = {
    'mapreduce.partition.keypartitioner.options': '-k1,1',
    'stream.num.map.output.key.fields': 2
}

# partitioner for sort_values
_SORT_VALUES_PARTITIONER = \
    'org.apache.hadoop.mapred.lib.KeyFieldBasedPartitioner'


class RunnerOptionStore(OptionStore):
    # 'base' is aritrary; if an option support all runners, it won't
    # have "runners" set in _RUNNER_OPTS at all
    ALLOWED_KEYS = _allowed_keys('base')
    COMBINERS = _combiners('base')
    DEPRECATED_ALIASES = _deprecated_aliases('base')

    def __init__(self, alias, opts, conf_paths):
        """
        :param alias: Runner alias (e.g. ``'local'``)
        :param opts: Keyword args to runner's constructor (usually from the
                     command line).
        :param conf_paths: An iterable of paths to config files
        """
        super(RunnerOptionStore, self).__init__()

        # sanitize incoming options and issue warnings for bad keys
        opts = self.validated_options(opts)

        unsanitized_opt_dicts = load_opts_from_mrjob_confs(
            alias, conf_paths=conf_paths)

        for path, mrjob_conf_opts in unsanitized_opt_dicts:
            self.cascading_dicts.append(self.validated_options(
                mrjob_conf_opts, from_where=(' from %s' % path)))

        self.cascading_dicts.append(opts)

        if (len(self.cascading_dicts) > 2 and
                all(len(d) == 0 for d in self.cascading_dicts[2:-1]) and
                (len(conf_paths or []) > 0)):
            log.warning('No configs specified for %s runner' % alias)

        self.populate_values_from_cascading_dicts()

        log.debug('Active configuration:')
        log.debug(pprint.pformat(
            dict((opt_key, self._obfuscate(opt_key, opt_value))
                 for opt_key, opt_value in self.items())))

    def default_options(self):
        super_opts = super(RunnerOptionStore, self).default_options()

        try:
            owner = getpass.getuser()
        except:
            owner = None

        return combine_dicts(super_opts, {
            'check_input_paths': True,
            'cleanup': ['ALL'],
            'cleanup_on_failure': ['NONE'],
            'local_tmp_dir': tempfile.gettempdir(),
            'owner': owner,
            'sh_bin': ['sh', '-ex'],
        })

    def validated_options(self, opts, from_where=''):
        opts = super(RunnerOptionStore, self).validated_options(
            opts, from_where)

        self._fix_cleanup_opt('cleanup', opts, from_where)
        self._fix_cleanup_opt('cleanup_on_failure', opts, from_where)

        return opts

    def _fix_cleanup_opt(self, opt_key, opts, from_where=''):
        if opts.get(opt_key) is None:
            return

        opt_list = opts[opt_key]

        # runner expects list of string, not string
        if isinstance(opt_list, string_types):
            opt_list = [opt_list]

        if 'NONE' in opt_list and len(set(opt_list)) > 1:
            raise ValueError('Cannot clean up both nothing and something!')

        def handle_cleanup_opt(opt):
            if opt in CLEANUP_CHOICES:
                return opt

            raise ValueError('%s must be one of %s, not %s' % (
                opt_key, ', '.join(CLEANUP_CHOICES), opt))

        opt_list = [handle_cleanup_opt(opt) for opt in opt_list]

        opts[opt_key] = opt_list

    def _obfuscate(self, opt_key, opt_value):
        """Return value of opt to show in debug printout. Used to obfuscate
        credentials, etc."""
        return opt_value


class MRJobRunner(object):
    """Abstract base class for all runners"""

    #: alias for this runner; used for picking section of
    #: :py:mod:``mrjob.conf`` to load one of ``'local'``, ``'emr'``,
    #: or ``'hadoop'``
    alias = None

    # if this is true, when bootstrap_mrjob is true, add it through the
    # setup script
    BOOTSTRAP_MRJOB_IN_SETUP = True

    OPTION_STORE_CLASS = RunnerOptionStore

    ### methods to call from your batch script ###

    def __init__(self, mr_job_script=None, conf_paths=None,
                 extra_args=None, file_upload_args=None,
                 hadoop_input_format=None, hadoop_output_format=None,
                 input_paths=None, output_dir=None, partitioner=None,
                 sort_values=None, stdin=None, step_output_dir=None,
                 **opts):
        """All runners take the following keyword arguments:

        :type mr_job_script: str
        :param mr_job_script: the path of the ``.py`` file containing the
                              :py:class:`~mrjob.job.MRJob`. If this is None,
                              you won't actually be able to :py:meth:`run` the
                              job, but other utilities (e.g. :py:meth:`ls`)
                              will work.
        :type conf_paths: None or list
        :param conf_paths: List of config files to combine and use, or None to
                           search for mrjob.conf in the default locations.
        :type extra_args: list of str
        :param extra_args: a list of extra cmd-line arguments to pass to the
                           mr_job script. This is a hook to allow jobs to take
                           additional arguments.
        :param file_upload_args: a list of tuples of ``('--ARGNAME', path)``.
                                 The file at the given path will be uploaded
                                 to the local directory of the mr_job script
                                 when it runs, and then passed into the script
                                 with ``--ARGNAME``. Useful for passing in
                                 SQLite DBs and other configuration files to
                                 your job.
        :type hadoop_input_format: str
        :param hadoop_input_format: name of an optional Hadoop ``InputFormat``
                                    class. Passed to Hadoop along with your
                                    first step with the ``-inputformat``
                                    option. Note that if you write your own
                                    class, you'll need to include it in your
                                    own custom streaming jar (see
                                    :mrjob-opt:`hadoop_streaming_jar`).
        :type hadoop_output_format: str
        :param hadoop_output_format: name of an optional Hadoop
                                     ``OutputFormat`` class. Passed to Hadoop
                                     along with your first step with the
                                     ``-outputformat`` option. Note that if you
                                     write your own class, you'll need to
                                     include it in your own custom streaming
                                     jar (see
                                     :mrjob-opt:`hadoop_streaming_jar`).
        :type input_paths: list of str
        :param input_paths: Input files for your job. Supports globs and
                            recursively walks directories (e.g.
                            ``['data/common/', 'data/training/*.gz']``). If
                            this is left blank, we'll read from stdin
        :type output_dir: str
        :param output_dir: An empty/non-existent directory where Hadoop
                           should put the final output from the job.
                           If you don't specify an output directory, we'll
                           output into a subdirectory of this job's temporary
                           directory. You can control this from the command
                           line with ``--output-dir``. This option cannot be
                           set from configuration files. If used with the
                           hadoop runner, this path does not need to be fully
                           qualified with ``hdfs://`` URIs because it's
                           understood that it has to be on HDFS.
        :type partitioner: str
        :param partitioner: Optional name of a Hadoop partitioner class, e.g.
                            ``'org.apache.hadoop.mapred.lib.HashPartitioner'``.
                            Hadoop streaming will use this to determine how
                            mapper output should be sorted and distributed
                            to reducers.
        :type sort_values: bool
        :param sort_values: if true, set partitioners and jobconf variables
                            so that reducers to receive the values
                            associated with any key in sorted order (sorted by
                            their *encoded* value). Also known as secondary
                            sort.
        :param stdin: an iterable (can be a ``BytesIO`` or even a list) to use
                      as stdin. This is a hook for testing; if you set
                      ``stdin`` via :py:meth:`~mrjob.job.MRJob.sandbox`, it'll
                      get passed through to the runner. If for some reason
                      your lines are missing newlines, we'll add them;
                      this makes it easier to write automated tests.
        :type step_output_dir: str
        :param step_output_dir: An empty/non-existent directory where Hadoop
                                should put output from all steps other than
                                the last one (this only matters for multi-step
                                jobs). Currently ignored by local runners.
        """
        self._ran_job = False

        self._opts = self.OPTION_STORE_CLASS(self.alias, opts, conf_paths)
        self._fs = None

        # a local tmp directory that will be cleaned up when we're done
        # access/make this using self._get_local_tmp_dir()
        self._local_tmp_dir = None

        self._working_dir_mgr = WorkingDirManager()

        # mapping from dir to path for corresponding archive. we pick
        # paths during init(), but don't actually create the archives
        # until self._create_dir_archives() is called
        self._dir_to_archive_path = {}
        # dir archive names (the filename minus ".tar.gz") already taken
        self._dir_archive_names_taken = set()
        # set of dir_archives that have actually been created
        self._dir_archives_created = set()

        # track (name, path) of files and archives to upload to spark.
        # these are a subset of those in self._working_dir_mgr
        self._spark_files = []
        self._spark_archives = []

        self._upload_mgr = None  # define in subclasses that use this

        self._script_path = mr_job_script
        if self._script_path:
            self._working_dir_mgr.add('file', self._script_path)

        # give this job a unique name
        self._job_key = self._make_unique_job_key(
            label=self._opts['label'], owner=self._opts['owner'])

        # we'll create the wrapper script later
        self._setup_wrapper_script_path = None

        # extra args to our job
        self._extra_args = list(extra_args) if extra_args else []

        # extra file arguments to our job
        self._file_upload_args = []
        if file_upload_args:
            for arg, path in file_upload_args:
                arg_file = parse_legacy_hash_path('file', path)
                self._working_dir_mgr.add(**arg_file)
                self._file_upload_args.append((arg, arg_file))
                self._spark_files.append((arg_file['name'], arg_file['path']))

        # set up uploading
        for hash_path in self._opts['upload_files']:
            uf = parse_legacy_hash_path('file', hash_path,
                                        must_name='upload_files')
            self._working_dir_mgr.add(**uf)
            self._spark_files.append((uf['name'], uf['path']))

        for hash_path in self._opts['upload_archives']:
            ua = parse_legacy_hash_path('archive', hash_path,
                                        must_name='upload_archives')
            self._working_dir_mgr.add(**ua)
            self._spark_archives.append((ua['name'], ua['path']))

        for hash_path in self._opts['upload_dirs']:
            # pick name based on directory path
            ud = parse_legacy_hash_path('dir', hash_path,
                                        must_name='upload_archives')
            # but feed working_dir_mgr the archive's path
            archive_path = self._dir_archive_path(ud['path'])
            self._working_dir_mgr.add(
                'archive', archive_path, name=ud['name'])
            self._spark_archives.append((ud['name'], archive_path))

        # py_files and setup
        # self._setup is a list of shell commands with path dicts
        # interleaved; see mrjob.setup.parse_setup_cmd() for details
        self._setup = self._parse_setup()
        for cmd in self._setup:
            for token in cmd:
                if isinstance(token, dict):
                    # convert dir archives tokens to archives
                    if token['type'] == 'dir':
                        # feed the archive's path to self._working_dir_mgr
                        token['path'] = self._dir_archive_path(token['path'])
                        token['type'] = 'archive'

                    self._working_dir_mgr.add(**token)

        # Where to read input from (log files, etc.)
        self._input_paths = input_paths or ['-']  # by default read from stdin
        if PY2:
            self._stdin = stdin or sys.stdin
        else:
            self._stdin = stdin or sys.stdin.buffer
        self._stdin_path = None  # temp file containing dump from stdin

        # where a zip file of the mrjob library is stored locally
        self._mrjob_zip_path = None

        # store output_dir
        self._output_dir = output_dir

        # store partitioner
        self._partitioner = partitioner

        # store sort_values
        self._sort_values = sort_values

        # store step_output_dir
        self._step_output_dir = step_output_dir

        # store hadoop input and output formats
        self._hadoop_input_format = hadoop_input_format
        self._hadoop_output_format = hadoop_output_format

        # A cache for self._get_steps(); also useful as a test hook
        self._steps = None

        # if this is True, we have to pipe input into the sort command
        # rather than feed it multiple files
        self._sort_is_windows_sort = None

        # this variable marks whether a cleanup has happened and this runner's
        # output stream is no longer available.
        self._closed = False

    ### Filesystem object ###

    @property
    def fs(self):
        """:py:class:`~mrjob.fs.base.Filesystem` object for the local
        filesystem.
        """
        if self._fs is None:
            # wrap LocalFilesystem in CompositeFilesystem to get IOError
            # on URIs (see #1185)
            self._fs = CompositeFilesystem(LocalFilesystem())
        return self._fs

    ### Running the job and parsing output ###

    def run(self):
        """Run the job, and block until it finishes.

        Raise :py:class:`~mrjob.step.StepFailedException` if there
        are any problems (except on
        :py:class:`~mrjob.inline.InlineMRJobRunner`, where we raise the
        actual exception that caused the step to fail).
        """
        if not self._script_path:
            raise AssertionError("No script to run!")

        if self._ran_job:
            raise AssertionError("Job already ran!")

        self._create_dir_archives()
        self._run()
        self._ran_job = True

    def stream_output(self):
        """Stream raw lines from the job's output. You can parse these
        using the read() method of the appropriate HadoopStreamingProtocol
        class."""
        output_dir = self.get_output_dir()
        if output_dir is None:
            raise AssertionError('Run the job before streaming output')

        if self._closed is True:
            log.warning(
                'WARNING! Trying to stream output from a closed runner, output'
                ' will probably be empty.')

        log.info('Streaming final output from %s...' % output_dir)

        def split_path(path):
            while True:
                base, name = os.path.split(path)

                # no more elements
                if not name:
                    break

                yield name

                path = base

        # TODO - mtai @ davidmarin - why aren't we using self.fs.cat ?
        for filename in self.fs.ls(output_dir):
            subpath = filename[len(output_dir):]
            if not any(name.startswith('_') for name in split_path(subpath)):
                for line in self.fs._cat_file(filename):
                    yield line

    def _cleanup_mode(self, mode=None):
        """Actual cleanup action to take based on various options"""
        if self._script_path and not self._ran_job:
            return mode or self._opts['cleanup_on_failure']
        else:
            return mode or self._opts['cleanup']

    def _cleanup_cloud_tmp(self):
        """Cleanup any files/directories on cloud storage (e.g. S3) we created
        while running this job. Should be safe to run this at any time, or
        multiple times.
        """
        pass  # only EMR runner does this

    def _cleanup_hadoop_tmp(self):
        """Cleanup any files/directories on HDFS we created
        while running this job. Should be safe to run this at any time, or
        multiple times.
        """
        pass  # only Hadoop runner does this

    def _cleanup_local_tmp(self):
        """Cleanup any files/directories on the local machine we created while
        running this job. Should be safe to run this at any time, or multiple
        times.

        This particular function removes any local tmp directories
        added to the list self._local_tmp_dirs

        This won't remove output_dir if it's outside of our tmp dir.
        """
        if self._local_tmp_dir:
            log.info('Removing temp directory %s...' % self._local_tmp_dir)
            try:
                shutil.rmtree(self._local_tmp_dir)
            except OSError as e:
                log.exception(e)

        self._local_tmp_dir = None

    def _cleanup_cluster(self):
        """Terminate the cluster if there is one."""
        pass  # this only happens on EMR

    def _cleanup_logs(self):
        """Cleanup any log files that are created as a side-effect of the job.
        """
        pass  # this only happens on EMR

    def _cleanup_job(self):
        """Stop any jobs that we created that are still running."""
        pass  # currently disabled (see #1241)

    def cleanup(self, mode=None):
        """Clean up running jobs, temp files, and logs, subject to the
        *cleanup* option passed to the constructor.

        If you create your runner in a :keyword:`with` block,
        :py:meth:`cleanup` will be called automatically::

            with mr_job.make_runner() as runner:
                ...

            # cleanup() called automatically here

        :param mode: override *cleanup* passed into the constructor. Should be
                     a list of strings from :py:data:`CLEANUP_CHOICES`
        """
        mode = self._cleanup_mode(mode)

        def mode_has(*args):
            return any((choice in mode) for choice in args)

        if self._script_path and not self._ran_job:
            if mode_has('CLUSTER', 'ALL'):
                self._cleanup_cluster()

            if mode_has('JOB', 'ALL'):
                self._cleanup_job()

        if mode_has('ALL', 'TMP', 'CLOUD_TMP'):
            self._cleanup_cloud_tmp()

        if mode_has('ALL', 'TMP', 'HADOOP_TMP'):
            self._cleanup_hadoop_tmp()

        if mode_has('ALL', 'TMP', 'LOCAL_TMP'):
            self._cleanup_local_tmp()

        if mode_has('ALL', 'LOGS'):
            self._cleanup_logs()

        self._closed = True

    def counters(self):
        """Get counters associated with this run in this form::

            [{'group name': {'counter1': 1, 'counter2': 2}},
             {'group name': ...}]

        The list contains an entry for every step of the current job.
        """
        raise NotImplementedError

    ### hooks for the with statement ###

    def __enter__(self):
        """Don't do anything special at start of with block"""
        return self

    def __exit__(self, type, value, traceback):
        """Call self.cleanup() at end of with block."""
        self.cleanup()

    ### more runner information ###

    def get_opts(self):
        """Get options set for this runner, as a dict."""
        return copy.deepcopy(self._opts)

    def get_job_key(self):
        """Get the unique key for the job run by this runner.
        This has the format ``label.owner.date.time.microseconds``
        """
        return self._job_key

    def get_output_dir(self):
        """Find the directory containing the job output. If the job hasn't
        run yet, returns None"""
        if self._script_path and not self._ran_job:
            return None

        return self._output_dir

    ### other methods you need to implement in your subclass ###

    def get_hadoop_version(self):
        """Return the version number of the Hadoop environment as a string if
        Hadoop is being used or simulated. Return None if not applicable.

        :py:class:`~mrjob.emr.EMRJobRunner` infers this from the cluster.
        :py:class:`~mrjob.hadoop.HadoopJobRunner` gets this from
        ``hadoop version``. :py:class:`~mrjob.local.LocalMRJobRunner` has an
        additional `hadoop_version` option to specify which version it
        simulates.
        :py:class:`~mrjob.inline.InlineMRJobRunner` does not simulate Hadoop at
        all.
        """
        return None

    # you'll probably wan't to add your own __init__() and cleanup() as well

    def _run(self):
        """Run the job."""
        raise NotImplementedError

    ### internal utilities for implementing MRJobRunners ###

    def _get_local_tmp_dir(self):
        """Create a tmp directory on the local filesystem that will be
        cleaned up by self.cleanup()"""
        if not self._local_tmp_dir:
            path = os.path.join(self._opts['local_tmp_dir'], self._job_key)
            log.info('Creating temp directory %s' % path)
            if os.path.isdir(path):
                shutil.rmtree(path)
            os.makedirs(path)
            self._local_tmp_dir = path

        return self._local_tmp_dir

    def _make_unique_job_key(self, label=None, owner=None):
        """Come up with a useful unique ID for this job.

        We use this to choose the output directory, etc. for the job.
        """
        # use the name of the script if one wasn't explicitly
        # specified
        if not label:
            if self._script_path:
                label = os.path.basename(self._script_path).split('.')[0]
            else:
                label = 'no_script'

        if not owner:
            owner = 'no_user'

        now = datetime.datetime.utcnow()
        return '%s.%s.%s.%06d' % (
            label, owner,
            now.strftime('%Y%m%d.%H%M%S'), now.microsecond)

    def _get_steps(self):
        """Call the job script to find out how many steps it has, and whether
        there are mappers and reducers for each step. Validate its
        output.

        Returns output as described in :ref:`steps-format`.

        Results are cached, so call this as many times as you want.
        """
        if self._steps is None:
            if not self._script_path:
                self._steps = []
            else:
                args = (self._executable(True) + ['--steps'] +
                        self._mr_job_extra_args(local=True))
                log.debug('> %s' % cmd_line(args))
                # add . to PYTHONPATH (in case mrjob isn't actually installed)
                env = combine_local_envs(os.environ,
                                         {'PYTHONPATH': os.path.abspath('.')})
                steps_proc = Popen(args, stdout=PIPE, stderr=PIPE, env=env)
                stdout, stderr = steps_proc.communicate()

                if steps_proc.returncode != 0:
                    raise Exception(
                        'error getting step information: \n%s' % stderr)

                # on Python 3, convert stdout to str so we can json.loads() it
                if not isinstance(stdout, str):
                    stdout = stdout.decode('utf_8')

                try:
                    steps = json.loads(stdout)
                except ValueError:
                    raise ValueError("Bad --steps response: \n%s" % stdout)

                # verify that this is a proper step description
                if not steps or not stdout:
                    raise ValueError('step description is empty!')
                for step in steps:
                    if step['type'] not in STEP_TYPES:
                        raise ValueError(
                            'unexpected step type %r in steps %r' % (
                                step['type'], stdout))

                self._steps = steps

        return self._steps

    def _get_step(self, step_num):
        """Get a single step (calls :py:meth:`_get_steps`)."""
        return self._get_steps()[step_num]

    def _num_steps(self):
        """Get the number of steps (calls :py:meth:`get_steps`)."""
        return len(self._get_steps())

    def _has_streaming_steps(self):
        """Are any of our steps Hadoop streaming steps?"""
        return any(step['type'] == 'streaming'
                   for step in self._get_steps())

    def _has_spark_steps(self):
        """Are any of our steps Spark steps (either spark or spark_script)"""
        return any(_is_spark_step_type(step['type'])
                   for step in self._get_steps())

    def _interpreter(self, steps=False):
        if steps:
            return (self._opts['steps_interpreter'] or
                    self._opts['interpreter'] or
                    self._steps_python_bin())
        else:
            return (self._opts['interpreter'] or
                    self._task_python_bin())

    def _executable(self, steps=False):
        if steps:
            return self._interpreter(steps=True) + [self._script_path]
        else:
            return self._interpreter() + [
                self._working_dir_mgr.name('file', self._script_path)]

    def _python_bin(self):
        """Python binary used for everything other than invoking the job.
        For invoking jobs with ``--steps``, see :py:meth:`_steps_python_bin`,
        and for everything else (e.g. ``--mapper``, ``--spark``), see
        :py:meth:`_task_python_bin`, which defaults to this method if
        :mrjob-opt:`task_python_bin` isn't set.

        Other ways mrjob uses Python:
         * file locking in setup wrapper scripts
         * finding site-packages dir to bootstrap mrjob on clusters
         * invoking ``cat.py`` in local mode
         * the Python binary for Spark (``$PYSPARK_PYTHON``)
        """
        return self._opts['python_bin'] or self._default_python_bin()

    def _steps_python_bin(self):
        """Python binary used to invoke job with ``--steps``"""
        return (self._opts['steps_python_bin'] or
                self._default_python_bin(local=True))

    def _task_python_bin(self):
        """Python binary used to invoke job with ``--mapper``,
        ``--reducer``, ``--spark``, etc."""
        return (self._opts['task_python_bin'] or
                self._python_bin())

    def _default_python_bin(self, local=False):
        """The default python command. If local is true, try to use
        sys.executable. Otherwise use 'python' or 'python3' as appropriate.

        This returns a single-item list (because it's a command).
        """
        if local and sys.executable:
            return [sys.executable]
        elif PY2:
            return ['python']
        else:
            # e.g. python3
            return ['python%d' % sys.version_info[0]]

    def _script_args_for_step(self, step_num, mrc):
        assert self._script_path

        args = self._executable() + [
            '--step-num=%d' % step_num,
            '--%s' % mrc,
        ] + self._mr_job_extra_args()

        if self._setup_wrapper_script_path:
            return (self._sh_bin() +
                    [self._working_dir_mgr.name(
                        'file', self._setup_wrapper_script_path)] +
                    args)
        else:
            return args

    def _substep_cmd_line(self, step_num, mrc):
        step = self._get_step(step_num)

        if step[mrc]['type'] == 'command':
            # never wrap custom hadoop streaming commands in bash
            return step[mrc]['command']

        elif step[mrc]['type'] == 'script':
            cmd_str = cmd_line(self._script_args_for_step(step_num, mrc))

            # filter input and pipe for great speed, if user asks
            # but we have to wrap the command in sh -c
            if 'pre_filter' in step[mrc]:
                return self._sh_wrap(
                    '%s | %s' % (step[mrc]['pre_filter'], cmd_str))
            else:
                return cmd_str
        else:
            raise ValueError("Invalid %s step %d: %r" % (
                mrc, step_num, step[mrc]))

    def _render_substep(self, step_num, mrc):
        step = self._get_step(step_num)

        if mrc in step:
            return self._substep_cmd_line(step_num, mrc)
        else:
            if mrc == 'mapper':
                return 'cat'
            else:
                return None

    def _hadoop_streaming_commands(self, step_num):
        return (
            self._render_substep(step_num, 'mapper'),
            self._render_substep(step_num, 'combiner'),
            self._render_substep(step_num, 'reducer'),
        )

    def _sh_wrap(self, cmd_str):
        """Wrap command in sh -c '...' to allow for pipes, etc.
        Use *sh_bin* option."""
        # prepend set -e etc.
        cmd_str = '; '.join(self._sh_pre_commands() + [cmd_str])

        return "%s -c '%s'" % (
            cmd_line(self._sh_bin()),
            cmd_str.replace("'", "'\\''"))

    def _mr_job_extra_args(self, local=False):
        """Return arguments to add to every invocation of MRJob.

        :type local: boolean
        :param local: if this is True, use files' local paths rather than
            the path they'll have inside Hadoop streaming
        """
        return (self._get_file_upload_args(local=local) +
                self._extra_args)

    def _get_file_upload_args(self, local=False):
        """Arguments used to pass through config files, etc from the job
        runner through to the local directory where the script is run.

        :type local: boolean
        :param local: if this is True, use files' local paths rather than
            the path they'll have inside Hadoop streaming
        """
        args = []
        for arg, path_dict in self._file_upload_args:
            args.append(arg)
            if local:
                args.append(path_dict['path'])
            else:
                args.append(self._working_dir_mgr.name(**path_dict))
        return args

<<<<<<< HEAD
=======
    def _get_strict_protocols_args(self):
        """Arguments used to control protocol behavior in the job.

        This just adds --no-strict-protocols when strict_protocols
        is false.
        """
        # These are only in the runner so that we can default them from
        # mrjob.conf, which will allow us to eventually remove them.
        # See issue #726.
        if not self._opts['strict_protocols']:
            return ['--no-strict-protocols']
        else:
            return []

    def _sh_bin(self):
        """The sh binary and any arguments, as a list. Override this
        if, for example, a runner needs different default values
        depending on circumstances (see :py:class:`~mrjob.emr.EMRJobRunner`).
        """
        return self._opts['sh_bin']

    def _sh_pre_commands(self):
        """A list of lines to put at the very start of any sh script
        (e.g. ``set -e`` when ``sh -e`` wont work, see #1549)
        """
        return []

>>>>>>> 52a766dd
    def _create_setup_wrapper_script(
            self, dest='setup-wrapper.sh', local=False):
        """Create the wrapper script, and write it into our local temp
        directory (by default, to a file named wrapper.sh).

        This will set ``self._setup_wrapper_script_path``, and add it to
        ``self._working_dir_mgr``

        This will do nothing if ``self._setup`` is empty or
        this method has already been called.

        If *local* is true, use local line endings (e.g. Windows). Otherwise,
        use UNIX line endings (see #1071).
        """
        if self._setup_wrapper_script_path:
            return

        setup = self._setup

        if self._bootstrap_mrjob() and self.BOOTSTRAP_MRJOB_IN_SETUP:
            # patch setup to add mrjob.zip to PYTHONPATH
            mrjob_zip = self._create_mrjob_zip()
            # this is a file, not an archive, since Python can import directly
            # from .zip files
            path_dict = {'type': 'file', 'name': None, 'path': mrjob_zip}
            self._working_dir_mgr.add(**path_dict)
            setup = [['export PYTHONPATH=', path_dict, ':$PYTHONPATH']] + setup

        if not setup:
            return

        path = os.path.join(self._get_local_tmp_dir(), dest)
        log.debug('Writing wrapper script to %s' % path)

        contents = self._setup_wrapper_script_content(setup)
        for line in contents:
            log.debug('WRAPPER: ' + line.rstrip('\n'))

        if local:
            with open(path, 'w') as f:
                for line in contents:
                    f.write(line)
        else:
            with open(path, 'wb') as f:
                for line in contents:
                    f.write(line.encode('utf-8'))

        self._setup_wrapper_script_path = path
        self._working_dir_mgr.add('file', self._setup_wrapper_script_path)

    def _parse_setup(self):
        """Parse the *setup* option with
        :py:func:`mrjob.setup.parse_setup_cmd()`, and patch in *py_files*.
        """
        setup = []

        # py_files
        for path in self._opts['py_files']:
            # Spark (at least v1.3.1) doesn't work with # and --py-files,
            # see #1375
            if '#' in path:
                raise ValueError("py_files cannot contain '#'")
            path_dict = parse_legacy_hash_path('file', path)
            setup.append(['export PYTHONPATH=', path_dict, ':$PYTHONPATH'])

        # setup
        for cmd in self._opts['setup']:
            setup.append(parse_setup_cmd(cmd))

        return setup

    def _setup_wrapper_script_content(self, setup, mrjob_zip_name=None):
        """Return a (Bourne) shell script that runs the setup commands and then
        executes whatever is passed to it (this will be our mapper/reducer),
        as a list of strings (one for each line, including newlines).

        We obtain a file lock so that two copies of the setup commands
        cannot run simultaneously on the same machine (this helps for running
        :command:`make` on a shared source code archive, for example).
        """
        out = []

        def writeln(line=''):
            out.append(line + '\n')

        # hook for 'set -e', etc.
        pre_commands = self._sh_pre_commands()
        if pre_commands:
            for cmd in pre_commands:
                writeln(cmd)
            writeln()

        # we're always going to execute this script as an argument to
        # sh, so there's no need to add a shebang (e.g. #!/bin/sh)

        writeln('# store $PWD')
        writeln('__mrjob_PWD=$PWD')
        writeln()

        writeln('# obtain exclusive file lock')
        # Basically, we're going to tie file descriptor 9 to our lockfile,
        # use a subprocess to obtain a lock (which we somehow inherit too),
        # and then release the lock by closing the file descriptor.
        # File descriptors 10 and higher are used internally by the shell,
        # so 9 is as out-of-the-way as we can get.
        writeln('exec 9>/tmp/wrapper.lock.%s' % self._job_key)
        # would use flock(1), but it's not always available
        writeln("%s -c 'import fcntl; fcntl.flock(9, fcntl.LOCK_EX)'" %
                cmd_line(self._python_bin()))
        writeln()

        writeln('# setup commands')
        # group setup commands so we can redirect their input/output (see
        # below). Don't use parens; this would invoke a subshell, which would
        # keep us from exporting environment variables to the task.
        writeln('{')
        for cmd in setup:
            # reconstruct the command line, substituting $__mrjob_PWD/<name>
            # for path dicts
            line = '  '  # indent, since these commands are in a group
            for token in cmd:
                if isinstance(token, dict):
                    # it's a path dictionary
                    line += '$__mrjob_PWD/'
                    line += pipes.quote(self._working_dir_mgr.name(**token))
                else:
                    # it's raw script
                    line += token
            writeln(line)
        # redirect setup commands' input/output so they don't interfere
        # with the task (see Issue #803).
        writeln('} 0</dev/null 1>&2')
        writeln()

        writeln('# release exclusive file lock')
        writeln('exec 9>&-')
        writeln()

        writeln('# run task from the original working directory')
        writeln('cd $__mrjob_PWD')
        writeln('"$@"')

        return out

    def _dir_archive_path(self, dir_path):
        """Assign a path for the archive of *dir_path* but don't
        actually create anything."""
        if dir_path not in self._dir_to_archive_path:
            # we can check local paths now
            if not (is_uri(dir_path) or os.path.isdir(dir_path)):
                raise OSError('%s is not a directory!' % dir_path)

            name = name_uniquely(
                dir_path, names_taken=self._dir_archive_names_taken)
            self._dir_archive_names_taken.add(name)

            self._dir_to_archive_path[dir_path] = os.path.join(
                self._get_local_tmp_dir(), 'archives', name + '.tar.gz')

        return self._dir_to_archive_path[dir_path]

    def _create_dir_archives(self):
        """Call this to create all dir archives"""
        for dir_path in sorted(set(self._dir_to_archive_path)):
            self._create_dir_archive(dir_path)

    def _create_dir_archive(self, dir_path):
        """Helper for :py:meth:`archive_dir`"""
        if not self.fs.exists(dir_path):
            raise OSError('%s does not exist')

        tar_gz_path = self._dir_archive_path(dir_path)

        if tar_gz_path in self._dir_archives_created:
            return  # already created

        if not os.path.isdir(os.path.dirname(tar_gz_path)):
            os.makedirs(os.path.dirname(tar_gz_path))

        log.info('Archiving %s -> %s' % (dir_path, tar_gz_path))

        tar_gz = tarfile.open(tar_gz_path, mode='w:gz')

        # for remote files
        tmp_download_path = os.path.join(
            self._get_local_tmp_dir(), 'tmp-download')

        try:
            for path in self.fs.ls(dir_path):
                # fs.ls() only lists files
                if path == dir_path:
                    raise OSError('%s is a file, not a directory!' % dir_path)

                # TODO: do we need this?
                if os.path.realpath(path) == os.path.realpath(tar_gz_path):
                    raise OSError(
                        'attempted to archive %s into itself!' % tar_gz_path)

                if is_uri(path):
                    path_in_tar_gz = path[len(dir_path):].lstrip('/')

                    log.info('  downloading %s -> %s' % (
                        path, tmp_download_path))
                    with open(tmp_download_path, 'wb') as f:
                        for chunk in self.fs.cat(path):
                            f.write(chunk)
                    local_path = tmp_download_path
                else:
                    path_in_tar_gz = path[len(dir_path):].lstrip(os.sep)
                    local_path = path

                log.debug('  adding %s to %s' % (path, tar_gz_path))
                tar_gz.add(local_path, path_in_tar_gz, recursive=False)
        finally:
            tar_gz.close()

        self._dir_archives_created.add(tar_gz_path)

    def _bootstrap_mrjob(self):
        """Should we bootstrap mrjob?"""
        if self._opts['bootstrap_mrjob'] is None:
            return self._opts['interpreter'] is None
        else:
            return bool(self._opts['bootstrap_mrjob'])

    def _get_input_paths(self):
        """Get the paths to input files, dumping STDIN to a local
        file if need be."""
        if '-' in self._input_paths:
            if self._stdin_path is None:
                # prompt user, so they don't think the process has stalled
                log.info('reading from STDIN')

                stdin_path = os.path.join(self._get_local_tmp_dir(), 'STDIN')
                log.debug('dumping stdin to local file %s' % stdin_path)
                with open(stdin_path, 'wb') as stdin_file:
                    for line in self._stdin:
                        # catch missing newlines (often happens with test data)
                        if not line.endswith(b'\n'):
                            line += b'\n'
                        stdin_file.write(line)

                self._stdin_path = stdin_path

        return [self._stdin_path if p == '-' else p for p in self._input_paths]

    def _intermediate_output_uri(self, step_num):
        """A URI for intermediate output for the given step number."""
        # TODO: if we enable this for local runners, use os.path.join()
        # for them.
        return posixpath.join(
            self._step_output_dir or self._default_step_output_dir(),
            '%04d' % step_num)

    def _default_step_output_dir(self):
        """Where to put output for steps other than the last one,
        if not specified by the *output_dir* constructor keyword.
        Usually you want this to be on HDFS (most efficient).

        Define this in your runner subclass.
        """
        raise NotImplementedError

    def _step_input_uris(self, step_num):
        """A list of URIs to use as input for the given step. For all
        except the first step, this list will have a single item (a
        directory)."""
        if step_num == 0:
            return [self._upload_mgr.uri(path)
                    for path in self._get_input_paths()]
        else:
            return [self._intermediate_output_uri(step_num - 1)]

    def _step_output_uri(self, step_num):
        """URI to use as output for the given step. This is either an
        intermediate dir (see :py:meth:`intermediate_output_uri`) or
        ``self._output_dir`` for the final step."""
        if step_num == len(self._get_steps()) - 1:
            return self._output_dir
        else:
            return self._intermediate_output_uri(step_num)

    def _interpolate_input_and_output(self, args, step_num):
        """Replace :py:data:`~mrjob.step.INPUT` and
        :py:data:`~mrjob.step.OUTPUT` in arguments to a jar or Spark
        step.

        If there are multiple input paths (i.e. on the first step), they'll
        be joined with a comma.
        """

        def interpolate(arg):
            if arg == mrjob.step.INPUT:
                return ','.join(self._step_input_uris(step_num))
            elif arg == mrjob.step.OUTPUT:
                return self._step_output_uri(step_num)
            else:
                return arg

        return [interpolate(arg) for arg in args]

    def _create_mrjob_zip(self):
        """Make a zip of the mrjob library, without .pyc or .pyo files,
        This will also set ``self._mrjob_zip_path`` and return it.

        Typically called from
        :py:meth:`_create_setup_wrapper_script`.

        It's safe to call this method multiple times (we'll only create
        the zip file once.)
        """
        if not self._mrjob_zip_path:
            # find mrjob library
            import mrjob

            if not os.path.basename(mrjob.__file__).startswith('__init__.'):
                raise Exception(
                    "Bad path for mrjob library: %s; can't bootstrap mrjob",
                    mrjob.__file__)

            mrjob_dir = os.path.dirname(mrjob.__file__) or '.'

            zip_path = os.path.join(self._get_local_tmp_dir(), 'mrjob.zip')

            def filter_path(path):
                filename = os.path.basename(path)
                return not(filename.lower().endswith('.pyc') or
                           filename.lower().endswith('.pyo') or
                           # filter out emacs backup files
                           filename.endswith('~') or
                           # filter out emacs lock files
                           filename.startswith('.#') or
                           # filter out MacFuse resource forks
                           filename.startswith('._'))

            log.debug('archiving %s -> %s as %s' % (
                mrjob_dir, zip_path, os.path.join('mrjob', '')))
            zip_dir(mrjob_dir, zip_path, filter=filter_path, prefix='mrjob')

            self._mrjob_zip_path = zip_path

        return self._mrjob_zip_path

    def _hadoop_generic_args_for_step(self, step_num):
        """Arguments like -D and -libjars that apply to every Hadoop
        subcommand."""
        args = []

        # libjars (#198)
        libjar_paths = self._libjar_paths()
        if libjar_paths:
            args.extend(['-libjars', ','.join(libjar_paths)])

        # jobconf (-D)
        jobconf = self._jobconf_for_step(step_num)

        for key, value in sorted(jobconf.items()):
            if value is not None:
                args.extend(['-D', '%s=%s' % (key, value)])

        return args

    def _jobconf_for_step(self, step_num):
        """Get the jobconf dictionary, optionally including step-specific
        jobconf info.

        Also translate jobconfs to the current Hadoop version, if necessary.
        """

        step = self._get_step(step_num)

        # _sort_values_jobconf() isn't relevant to Spark,
        # but it doesn't do any harm either

        jobconf = combine_dicts(self._sort_values_jobconf(),
                                self._opts['jobconf'],
                                step.get('jobconf'))

        # if user is using the wrong jobconfs, add in the correct ones
        # and log a warning
        hadoop_version = self.get_hadoop_version()
        if hadoop_version:
            jobconf = translate_jobconf_dict(jobconf, hadoop_version)

        return jobconf

    def _sort_values_jobconf(self):
        """Jobconf dictionary to enable sorting by value.
        """
        if not self._sort_values:
            return {}

        # translate _SORT_VALUES_JOBCONF to the correct Hadoop version,
        # without logging a warning
        hadoop_version = self.get_hadoop_version()

        jobconf = {}
        for k, v in _SORT_VALUES_JOBCONF.items():
            if hadoop_version:
                jobconf[translate_jobconf(k, hadoop_version)] = v
            else:
                for j in translate_jobconf_for_all_versions(k):
                    jobconf[j] = v

        return jobconf

    def _sort_values_partitioner(self):
        """Partitioner to use with *sort_values* keyword to the constructor."""
        if self._sort_values:
            return _SORT_VALUES_PARTITIONER
        else:
            return None

    # TODO: this is only used by non-local runners, and could
    # conceivably be moved to some intermediary class (RealMRJobRunner?)
    def _hadoop_args_for_step(self, step_num):
        """Build a list of extra arguments to the hadoop binary.

        This handles *cmdenv*, *hadoop_extra_args*, *hadoop_input_format*,
        *hadoop_output_format*, *jobconf*, and *partitioner*.

        This doesn't handle input, output, mappers, reducers, or uploading
        files.
        """
        args = []

        # -libjars, -D
        args.extend(self._hadoop_generic_args_for_step(step_num))

        # hadoop_extra_args (if defined; it's not for sim runners)
        # this has to come after -D because it may include streaming-specific
        # args (see #1332).
        args.extend(self._opts.get('hadoop_extra_args', ()))

        # partitioner
        partitioner = self._partitioner or self._sort_values_partitioner()
        if partitioner:
            args.extend(['-partitioner', partitioner])

        # cmdenv
        for key, value in sorted(self._opts['cmdenv'].items()):
            args.append('-cmdenv')
            args.append('%s=%s' % (key, value))

        # hadoop_input_format
        if (step_num == 0 and self._hadoop_input_format):
            args.extend(['-inputformat', self._hadoop_input_format])

        # hadoop_output_format
        if (step_num == self._num_steps() - 1 and self._hadoop_output_format):
            args.extend(['-outputformat', self._hadoop_output_format])

        return args

    def _args_for_spark_step(self, step_num):
        """The actual arguments used to run the spark-submit command.

        This handles both all Spark step types (``spark``, ``spark_jar``,
        and ``spark_script``).
        """
        return (
            self.get_spark_submit_bin() +
            self._spark_submit_args(step_num) +
            [self._spark_script_path(step_num)] +
            self._spark_script_args(step_num)
        )

    def _spark_script_path(self, step_num):
        """The path of the spark script or har, used by
        _args_for_spark_step()."""
        step = self._get_step(step_num)

        if step['type'] == 'spark':
            path = self._script_path
        elif step['type'] == 'spark_jar':
            path = step['jar']
        elif step['type'] == 'spark_script':
            path = step['script']
        else:
            raise TypeError('Bad step type: %r' % step['type'])

        return self._interpolate_spark_script_path(path)

    def _spark_script_args(self, step_num):
        """A list of args to the spark script/jar, used by
        _args_for_spark_step()."""
        step = self._get_step(step_num)

        if step['type'] == 'spark':
            # TODO: add in passthrough options
            args = (
                [
                    '--step-num=%d' % step_num,
                    '--spark',
                ] + self._mr_job_extra_args() + [
                    mrjob.step.INPUT,
                    mrjob.step.OUTPUT,
                ]
            )
        elif step['type'] in ('spark_jar', 'spark_script'):
            args = step['args']
        else:
            raise TypeError('Bad step type: %r' % step['type'])

        return self._interpolate_input_and_output(args, step_num)

    def get_spark_submit_bin(self):
        """The spark-submit command, as a list of args. Re-define
        this in your subclass for runner-specific behavior.
        """
        return self._opts['spark_submit_bin'] or ['spark-submit']

    def _spark_submit_arg_prefix(self):
        """Runner-specific args to spark submit (e.g. ['--master', 'yarn'])"""
        return []

    def _interpolate_spark_script_path(self, path):
        """Redefine this in your subclass if the given path needs to be
        translated to a URI when running spark (e.g. on EMR)."""
        return path

    def _spark_cmdenv(self, step_num):
        """Returns a dictionary mapping environment variable to value,
        including mapping PYSPARK_PYTHON to self._python_bin()
        """
        step = self._get_step(step_num)

        cmdenv = {}

        if step['type'] in ('spark', 'spark_script'):  # not spark_jar
            cmdenv = dict(PYSPARK_PYTHON=cmd_line(self._python_bin()))
        cmdenv.update(self._opts['cmdenv'])
        return cmdenv

    def _spark_submit_args(self, step_num):
        """Build a list of extra args to the spark-submit binary for
        the given spark or spark_script step."""
        step = self._get_step(step_num)

        if not _is_spark_step_type(step['type']):
            raise TypeError('non-Spark step: %r' % step)

        args = []

        # add runner-specific args
        args.extend(self._spark_submit_arg_prefix())

        # add --class (JAR steps)
        if step.get('main_class'):
            args.extend(['--class', step['main_class']])

        # add --jars, if any
        libjar_paths = self._libjar_paths()
        if libjar_paths:
            args.extend(['--jars', ','.join(libjar_paths)])

        # --conf arguments include python bin, cmdenv, jobconf. Make sure
        # that we can always override these manually
        jobconf = {}
        for key, value in self._spark_cmdenv(step_num).items():
            jobconf['spark.executorEnv.%s' % key] = value
            jobconf['spark.yarn.appMasterEnv.%s' % key] = value

        jobconf.update(self._jobconf_for_step(step_num))

        for key, value in sorted(jobconf.items()):
            if value is not None:
                args.extend(['--conf', '%s=%s' % (key, value)])

        # --files and --archives
        args.extend(self._spark_upload_args())

        # --py-files (Python only)
        if step['type'] in ('spark', 'spark_script'):
            py_files_arg = ','.join(self._spark_py_files())
            if py_files_arg:
                args.extend(['--py-files', py_files_arg])

        # spark_args option
        args.extend(self._opts['spark_args'])

        # step spark_args
        args.extend(step['spark_args'])

        return args

    def _spark_upload_args(self):
        return self._upload_args_helper('--files', self._spark_files,
                                        '--archives', self._spark_archives)

    def _spark_py_files(self):
        """The list of files to pass to spark-submit with --py-files.

        By default (cluster mode), Spark only accepts local files, so
        we pass these as-is.
        """
        py_files = []

        py_files.extend(self._opts['py_files'])

        # Spark doesn't have setup scripts; instead, we need to add
        # mrjob to
        if self._bootstrap_mrjob() and self.BOOTSTRAP_MRJOB_IN_SETUP:
            py_files.append(self._create_mrjob_zip())

        return py_files

    def _libjar_paths(self):
        """Paths or URIs of libjars, from Hadoop/Spark's point of view.

        Override this for non-local libjars (e.g. on EMR).
        """
        return self._opts['libjars']

    def _upload_args(self):
        # just upload every file and archive in the working dir manager
        return self._upload_args_helper('-files', None, '-archives', None)

    def _upload_args_helper(
            self, files_opt_str, files, archives_opt_str, archives):
        args = []

        file_hash_paths = list(self._arg_hash_paths('file', files))
        if file_hash_paths:
            args.append(files_opt_str)
            args.append(','.join(file_hash_paths))

        archive_hash_paths = list(self._arg_hash_paths('archive', archives))
        if archive_hash_paths:
            args.append(archives_opt_str)
            args.append(','.join(archive_hash_paths))

        return args

    def _arg_hash_paths(self, type, named_paths=None):
        """Helper function for the *upload_args methods."""
        if named_paths is None:
            # just return everything managed by _working_dir_mgr
            named_paths = sorted(
                self._working_dir_mgr.name_to_path(type).items())

        for name, path in named_paths:
            if not name:
                name = self._working_dir_mgr.name(type, path)
            uri = self._upload_mgr.uri(path)
            yield '%s#%s' % (uri, name)

    def _invoke_sort(self, input_paths, output_path):
        """Use the local sort command to sort one or more input files. Raise
        an exception if there is a problem.

        This is is just a wrapper to handle limitations of Windows sort
        (see Issue #288).

        :type input_paths: list of str
        :param input_paths: paths of one or more input files
        :type output_path: str
        :param output_path: where to pipe sorted output into
        """
        if not input_paths:
            raise ValueError('Must specify at least one input path.')

        # ignore locale when sorting
        env = os.environ.copy()
        env['LC_ALL'] = 'C'

        # Make sure that the tmp dir environment variables are changed if
        # the default is changed.
        env['TMP'] = self._opts['local_tmp_dir']
        env['TMPDIR'] = self._opts['local_tmp_dir']
        env['TEMP'] = self._opts['local_tmp_dir']

        log.debug('Writing to %s' % output_path)

        err_path = os.path.join(self._get_local_tmp_dir(), 'sort-stderr')

        # assume we're using UNIX sort unless we know otherwise
        if (not self._sort_is_windows_sort) or len(input_paths) == 1:
            with open(output_path, 'wb') as output:
                with open(err_path, 'wb') as err:
                    args = ['sort'] + list(input_paths)
                    log.debug('> %s' % cmd_line(args))
                    try:
                        check_call(args, stdout=output, stderr=err, env=env)
                        return
                    except CalledProcessError:
                        pass

        # Looks like we're using Windows sort
        self._sort_is_windows_sort = True

        log.debug('Piping files into sort for Windows compatibility')
        with open(output_path, 'wb') as output:
            with open(err_path, 'wb') as err:
                args = ['sort']
                log.debug('> %s' % cmd_line(args))
                proc = Popen(args, stdin=PIPE, stdout=output, stderr=err,
                             env=env)

                # shovel bytes into the sort process
                for input_path in input_paths:
                    with open(input_path, 'rb') as input:
                        while True:
                            buf = input.read(_BUFFER_SIZE)
                            if not buf:
                                break
                            proc.stdin.write(buf)

                proc.stdin.close()
                proc.wait()

                if proc.returncode == 0:
                    return

        # looks like there was a problem. log it and raise an error
        with open(err_path) as err:
            for line in err:
                log.error('STDERR: %s' % line.rstrip('\r\n'))
        raise CalledProcessError(proc.returncode, args)<|MERGE_RESOLUTION|>--- conflicted
+++ resolved
@@ -877,22 +877,6 @@
                 args.append(self._working_dir_mgr.name(**path_dict))
         return args
 
-<<<<<<< HEAD
-=======
-    def _get_strict_protocols_args(self):
-        """Arguments used to control protocol behavior in the job.
-
-        This just adds --no-strict-protocols when strict_protocols
-        is false.
-        """
-        # These are only in the runner so that we can default them from
-        # mrjob.conf, which will allow us to eventually remove them.
-        # See issue #726.
-        if not self._opts['strict_protocols']:
-            return ['--no-strict-protocols']
-        else:
-            return []
-
     def _sh_bin(self):
         """The sh binary and any arguments, as a list. Override this
         if, for example, a runner needs different default values
@@ -906,7 +890,6 @@
         """
         return []
 
->>>>>>> 52a766dd
     def _create_setup_wrapper_script(
             self, dest='setup-wrapper.sh', local=False):
         """Create the wrapper script, and write it into our local temp

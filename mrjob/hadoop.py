--- conflicted
+++ resolved
@@ -378,11 +378,7 @@
             # when the child process exits, rather than EOF.
             while True:
                 try:
-<<<<<<< HEAD
-                    yield iter.next()  # okay for StopIteration to bubble up
-=======
                     yield next(iter)  # okay for StopIteration to bubble up
->>>>>>> a5408c7d
                 except IOError as e:
                     if e.errno == errno.EIO:
                         return

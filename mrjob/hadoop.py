--- conflicted
+++ resolved
@@ -595,37 +595,15 @@
 
         return args
 
-<<<<<<< HEAD
     def _args_for_spark_step(self, step_num):
         pass
 
     def _args_for_spark_script_step(self, step_num):
         pass
 
-    def _hdfs_step_input_files(self, step_num):
-        """Get the hdfs:// URI for input for the given step."""
-        if step_num == 0:
-            return [self._upload_mgr.uri(p)
-                    for p in self._get_input_paths()]
-        else:
-            return [posixpath.join(
-                self._hadoop_tmp_dir,
-                'step-output/%04d' % (step_num - 1)
-            )]
-
-    def _hdfs_step_output_dir(self, step_num):
-        if step_num == len(self._get_steps()) - 1:
-            return self._output_dir
-        else:
-            return posixpath.join(
-                self._hadoop_tmp_dir,
-                'step-output/%04d' % step_num
-            )
-=======
     def _intermediate_output_uri(self, step_num):
         return posixpath.join(self._hadoop_tmp_dir,
                               'step-output/%04d' % step_num)
->>>>>>> f26863b5
 
     def _cleanup_hadoop_tmp(self):
         if self._hadoop_tmp_dir:

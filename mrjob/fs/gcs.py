--- conflicted
+++ resolved
@@ -259,19 +259,10 @@
         and time-to-live."""
         bucket = self.client.bucket(name)
 
-<<<<<<< HEAD
         if location is None:
             location = self._location
 
-        # as of google-cloud 0.32.0, there isn't a direct way to set location
-        if location:
-            bucket._changes.add('location')
-            bucket._properties['location'] = location
-
-        bucket.create()
-=======
         bucket.create(location=location)
->>>>>>> 2a34f11e
 
         if object_ttl_days is None:
             object_ttl_days = self._object_ttl_days

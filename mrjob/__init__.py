# Copyright 2009-2011 Yelp
#
# Licensed under the Apache License, Version 2.0 (the "License");
# you may not use this file except in compliance with the License.
# You may obtain a copy of the License at
#
# http://www.apache.org/licenses/LICENSE-2.0
#
# Unless required by applicable law or agreed to in writing, software
# distributed under the License is distributed on an "AS IS" BASIS,
# WITHOUT WARRANTIES OR CONDITIONS OF ANY KIND, either express or implied.
# See the License for the specific language governing permissions and
# limitations under the License.

"""Write and run Hadoop Streaming jobs on Amazon Elastic MapReduce or your own Hadoop cluster.
"""

__author__ = 'David Marin <dave@yelp.com>'

<<<<<<< HEAD
__credits__ = ['James Brown <jbrown@yelp.com>',
               'Adam Derewicki <derwiki@yelp.com>',
               'Benjamin Goldenberg <benjamin@yelp.com',
               'Peter Harrington <peter.b.harrington@gmail.com>',
               'Brett Hoerner <brett@bretthoerner.com>',
               'Matt Jones <mattj@yelp.com>',
               'Julian Krause <juliank@yelp.com>',
               'Jimmy Retzlaff <jretz@yelp.com>',
               'Ned Rockson <ned@tellapart.com>',
               'Paul Wais <pwais@yelp.com>']

__version__ = '0.3.0-dev'
=======
__credits__ = [
    'Jim Blomo <jblomo@yelp.com>',
    'James Brown <jbrown@yelp.com>',
    'Adam Derewecki <derewecki@gmail.com>',
    'Peter Harrington <peter.b.harrington@gmail.com>',
    'Brett Hoerner <brett@bretthoerner.com>',
    'Matt Jones <mattj@yelp.com>',
    'Julian Krause <juliank@yelp.com>',
    'Jimmy Retzlaff <jretz@yelp.com>',
    'Ned Rockson <ned@tellapart.com>',
    'Steve Spencer <steve@bigfrog.net>',
    'Paul Wais <pwais@yelp.com>',
]

__version__ = '0.2.5'
>>>>>>> d05be283
<|MERGE_RESOLUTION|>--- conflicted
+++ resolved
@@ -17,24 +17,11 @@
 
 __author__ = 'David Marin <dave@yelp.com>'
 
-<<<<<<< HEAD
-__credits__ = ['James Brown <jbrown@yelp.com>',
-               'Adam Derewicki <derwiki@yelp.com>',
-               'Benjamin Goldenberg <benjamin@yelp.com',
-               'Peter Harrington <peter.b.harrington@gmail.com>',
-               'Brett Hoerner <brett@bretthoerner.com>',
-               'Matt Jones <mattj@yelp.com>',
-               'Julian Krause <juliank@yelp.com>',
-               'Jimmy Retzlaff <jretz@yelp.com>',
-               'Ned Rockson <ned@tellapart.com>',
-               'Paul Wais <pwais@yelp.com>']
-
-__version__ = '0.3.0-dev'
-=======
 __credits__ = [
     'Jim Blomo <jblomo@yelp.com>',
     'James Brown <jbrown@yelp.com>',
     'Adam Derewecki <derewecki@gmail.com>',
+    'Benjamin Goldenberg <benjamin@yelp.com',
     'Peter Harrington <peter.b.harrington@gmail.com>',
     'Brett Hoerner <brett@bretthoerner.com>',
     'Matt Jones <mattj@yelp.com>',
@@ -45,5 +32,4 @@
     'Paul Wais <pwais@yelp.com>',
 ]
 
-__version__ = '0.2.5'
->>>>>>> d05be283
+__version__ = '0.3.0-dev'
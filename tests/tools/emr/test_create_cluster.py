# Copyright 2009-2013 Yelp and Contributors
# Copyright 2015-2016 Yelp
#
# Licensed under the Apache License, Version 2.0 (the "License");
# you may not use this file except in compliance with the License.
# You may obtain a copy of the License at
#
# http://www.apache.org/licenses/LICENSE-2.0
#
# Unless required by applicable law or agreed to in writing, software
# distributed under the License is distributed on an "AS IS" BASIS,
# WITHOUT WARRANTIES OR CONDITIONS OF ANY KIND, either express or implied.
# See the License for the specific language governing permissions and
# limitations under the License.
"""Test the create-cluster script"""
import sys

from mrjob.tools.emr.create_cluster import main as create_cluster_main
from mrjob.tools.emr.create_cluster import _runner_kwargs

from tests.mockboto import MockEmrObject
from tests.tools.emr import ToolTestCase


class ClusterInspectionTestCase(ToolTestCase):

    maxDiff = None

    def test_runner_kwargs(self):
        self.monkey_patch_argv('--quiet')

        self.assertEqual(
            _runner_kwargs(), {
                'additional_emr_info': None,
                'bootstrap': [],
                'bootstrap_actions': [],
                'bootstrap_cmds': [],
                'bootstrap_files': [],
                'bootstrap_mrjob': None,
                'bootstrap_python': None,
                'bootstrap_python_packages': [],
                'bootstrap_scripts': [],
<<<<<<< HEAD
                'bootstrap_spark': None,
                'check_cluster_every': None,
=======
>>>>>>> ba800824
                'cloud_fs_sync_secs': None,
                'cloud_log_dir': None,
                'cloud_tmp_dir': None,
                'cloud_upload_part_size': None,
                'conf_paths': None,
                'core_instance_bid_price': None,
                'core_instance_type': None,
                'ec2_key_pair': None,
                'emr_api_params': None,
                'emr_applications': [],
                'emr_configurations': None,
                'emr_endpoint': None,
                'enable_emr_debugging': None,
                'iam_endpoint': None,
                'iam_instance_profile': None,
                'iam_service_role': None,
                'image_version': None,
                'instance_type': None,
                'label': None,
                'master_instance_bid_price': None,
                'master_instance_type': None,
                'max_hours_idle': None,
                'mins_to_end_of_hour': None,
                'num_core_instances': None,
                'num_ec2_instances': None,
                'num_task_instances': None,
                'owner': None,
                'pool_clusters': None,
                'pool_name': None,
                'region': None,
                'release_label': None,
                's3_endpoint': None,
                'subnet': None,
                'tags': None,
                'task_instance_bid_price': None,
                'task_instance_type': None,
                'visible_to_all_users': None,
                'zone': None,
            })

    def test_create_cluster(self):
        self.add_mock_s3_data({'walrus': {}})
        self.monkey_patch_argv(
            '--quiet', '--no-conf',
            '--cloud-fs-sync-secs', '0',
            '--cloud-tmp-dir', 's3://walrus/tmp')
        self.monkey_patch_stdout()
        create_cluster_main()
        self.assertEqual(list(self.mock_emr_clusters.keys()),
                         ['j-MOCKCLUSTER0'])
        self.assertEqual(sys.stdout.getvalue(), b'j-MOCKCLUSTER0\n')

    # --tag was supported as a switch but not actually being applied
    # to the cluster; see #1085
    def test_tags(self):
        self.add_mock_s3_data({'walrus': {}})
        self.monkey_patch_argv(
            '--quiet', '--no-conf',
            '--cloud-fs-sync-secs', '0',
            '--cloud-tmp-dir', 's3://walrus/tmp',
            '--tag', 'tag_one=foo',
            '--tag', 'tag_two=bar',
        )
        self.monkey_patch_stdout()
        create_cluster_main()
        self.assertEqual(list(self.mock_emr_clusters.keys()),
                         ['j-MOCKCLUSTER0'])

        mock_cluster = self.mock_emr_clusters['j-MOCKCLUSTER0']
        self.assertEqual(mock_cluster.tags, [
            MockEmrObject(key='tag_one', value='foo'),
            MockEmrObject(key='tag_two', value='bar'),
        ])<|MERGE_RESOLUTION|>--- conflicted
+++ resolved
@@ -40,11 +40,8 @@
                 'bootstrap_python': None,
                 'bootstrap_python_packages': [],
                 'bootstrap_scripts': [],
-<<<<<<< HEAD
                 'bootstrap_spark': None,
                 'check_cluster_every': None,
-=======
->>>>>>> ba800824
                 'cloud_fs_sync_secs': None,
                 'cloud_log_dir': None,
                 'cloud_tmp_dir': None,

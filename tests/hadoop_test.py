# Copyright 2009-2011 Yelp
#
# Licensed under the Apache License, Version 2.0 (the "License");
# you may not use this file except in compliance with the License.
# You may obtain a copy of the License at
#
# http://www.apache.org/licenses/LICENSE-2.0
#
# Unless required by applicable law or agreed to in writing, software
# distributed under the License is distributed on an "AS IS" BASIS,
# WITHOUT WARRANTIES OR CONDITIONS OF ANY KIND, either express or implied.
# See the License for the specific language governing permissions and
# limitations under the License.

"""Test the hadoop job runner."""

from __future__ import with_statement

from StringIO import StringIO
import getpass
import os
import shlex
import shutil
from subprocess import check_call
import sys
import tempfile
from testify import TestCase, assert_equal, assert_in, assert_lt, assert_not_in, setup, teardown

from tests.mockhadoop import create_mock_hadoop_script, add_mock_hadoop_output
from tests.mr_two_step_job import MRTwoStepJob
from mrjob.hadoop import *


class TestFindHadoopStreamingJar(TestCase):

    @setup
    def setup_tmp_dir(self):
        self.tmp_dir = tempfile.mkdtemp()

    @teardown
    def rm_tmp_dir(self):
        shutil.rmtree(self.tmp_dir)

    def test_find_hadoop_streaming_jar(self):
        # shouldn't find anything if nothing's there
        assert_equal(find_hadoop_streaming_jar(self.tmp_dir), None)

        jar_dir = os.path.join(self.tmp_dir, 'a', 'b', 'c')
        os.makedirs(jar_dir)
        empty_dir = os.path.join(self.tmp_dir, 'empty')
        os.makedirs(empty_dir)

        # not just any jar will do
        mason_jar_path = os.path.join(jar_dir, 'mason.jar')
        open(mason_jar_path, 'w').close()
        assert_equal(find_hadoop_streaming_jar(self.tmp_dir), None)

        # should match streaming jar
        streaming_jar_path = os.path.join(
            jar_dir, 'hadoop-0.20.2-streaming.jar')
        open(streaming_jar_path, 'w').close()
        assert_equal(find_hadoop_streaming_jar(self.tmp_dir),
                     streaming_jar_path)

        # shouldn't find anything if we look in the wrong dir
        assert_equal(find_hadoop_streaming_jar(empty_dir), None)


class MockHadoopTestCase(TestCase):

    @setup
    def setup_hadoop_home_and_environment_vars(self):
        self._old_environ = os.environ.copy()

        # setup fake hadoop home
        hadoop_home = tempfile.mkdtemp(prefix='mock_hadoop_home.')
        os.environ['HADOOP_HOME'] = hadoop_home

        # make fake hadoop binary
        os.mkdir(os.path.join(hadoop_home, 'bin'))
        self.hadoop_bin = os.path.join(hadoop_home, 'bin', 'hadoop')
        create_mock_hadoop_script(self.hadoop_bin)

        # make fake streaming jar
        os.makedirs(os.path.join(hadoop_home, 'contrib', 'streaming'))
        streaming_jar_path = os.path.join(
            hadoop_home, 'contrib', 'streaming', 'hadoop-0.X.Y-streaming.jar')
        open(streaming_jar_path, 'w').close()

        # set up fake HDFS
        mock_hdfs_root = tempfile.mkdtemp(prefix='mock_hdfs.')
        os.environ['MOCK_HDFS_ROOT'] = mock_hdfs_root

        # make fake output dir
        mock_output_dir = tempfile.mkdtemp(prefix='mock_hadoop_output.')
        os.environ['MOCK_HADOOP_OUTPUT'] = mock_output_dir

        # set up cmd log
        _, mock_log_path = tempfile.mkstemp(prefix='mockhadoop.log')
        os.environ['MOCK_HADOOP_LOG'] = mock_log_path

    @teardown
    def delete_hadoop_home_and_restore_environment_vars(self):
        mock_hdfs_root = os.environ['MOCK_HDFS_ROOT']
        mock_output_dir = os.environ['MOCK_HADOOP_OUTPUT']
        mock_log_path = os.environ['MOCK_HADOOP_LOG']

        os.environ.clear()
        os.environ.update(self._old_environ)

        shutil.rmtree(mock_hdfs_root)
        shutil.rmtree(mock_output_dir)
        os.unlink(mock_log_path)

class HadoopJobRunnerEndToEndTestCase(MockHadoopTestCase):

    @setup
    def make_tmp_dir(self):
        self.tmp_dir = tempfile.mkdtemp()

    @teardown
    def rm_tmp_dir(self):
        shutil.rmtree(self.tmp_dir)

    def _test_end_to_end(self, args=()):
        # read from STDIN, a local file, and a remote file
        stdin = StringIO('foo\nbar\n')

        local_input_path = os.path.join(self.tmp_dir, 'input')
        with open(local_input_path, 'w') as local_input_file:
            local_input_file.write('bar\nqux\n')

        input_to_upload = os.path.join(self.tmp_dir, 'remote_input')
        with open(input_to_upload, 'w') as input_to_upload_file:
            input_to_upload_file.write('foo\n')
        remote_input_path = 'hdfs:///data/foo'
        check_call([self.hadoop_bin,
                    'fs', '-put', input_to_upload, remote_input_path])

        # doesn't matter what the intermediate output is; just has to exist.
        add_mock_hadoop_output([''])
        add_mock_hadoop_output(['1\t"qux"\n2\t"bar"\n', '2\t"foo"\n5\tnull\n'])

        mr_job = MRTwoStepJob(['-r', 'hadoop', '-v',
                               '--no-conf', '--hadoop-arg', '-libjar',
<<<<<<< HEAD
                               '--hadoop-arg', 'containsJars.jar'] + list(args)
                               + ['-', local_input_path, remote_input_path])
=======
                               '--hadoop-arg', 'containsJars.jar',
                               '-', local_input_path, remote_input_path,
                               '--hadoop-input-format', 'FooFormat',
                               '--hadoop-output-format', 'BarFormat'])
>>>>>>> d05be283
        mr_job.sandbox(stdin=stdin)

        local_tmp_dir = None
        results = []

        with mr_job.make_runner() as runner:
            assert isinstance(runner, HadoopJobRunner)
            runner.run()

            for line in runner.stream_output():
                key, value = mr_job.parse_output_line(line)
                results.append((key, value))

            local_tmp_dir = runner._get_local_tmp_dir()
            # make sure cleanup hasn't happened yet
            assert os.path.exists(local_tmp_dir)
            assert any(runner.ls(runner.get_output_dir()))

            # make sure we're writing to the correct path in HDFS
            hdfs_root = os.environ['MOCK_HDFS_ROOT']
            assert_equal(sorted(os.listdir(hdfs_root)), ['data', 'user'])
            home_dir = os.path.join(hdfs_root, 'user', getpass.getuser())
            assert_equal(os.listdir(home_dir), ['tmp'])
            assert_equal(os.listdir(os.path.join(home_dir, 'tmp')), ['mrjob'])
            assert_equal(runner._opts['hadoop_extra_args'],
                         ['-libjar', 'containsJars.jar'])

            # make sure mrjob.tar.gz is uploaded and in PYTHONPATH
            assert runner._mrjob_tar_gz_path
            mrjob_tar_gz_file_dicts = [
                file_dict for file_dict in runner._files
                if file_dict['path'] == runner._mrjob_tar_gz_path]
            assert_equal(len(mrjob_tar_gz_file_dicts), 1)

            mrjob_tar_gz_file_dict = mrjob_tar_gz_file_dicts[0]
            assert mrjob_tar_gz_file_dict['name']

            pythonpath = runner._get_cmdenv()['PYTHONPATH']
            assert_in(mrjob_tar_gz_file_dict['name'],
                      pythonpath.split(':'))

        assert_equal(sorted(results),
                     [(1, 'qux'), (2, 'bar'), (2, 'foo'), (5, None)])

        # make sure we called hadoop the way we expected
        with open(os.environ['MOCK_HADOOP_LOG']) as mock_log:
            hadoop_cmd_args = [shlex.split(line) for line in mock_log]

        jar_cmd_args = [args for args in hadoop_cmd_args
                        if args[:1] == ['jar']]
        assert_equal(len(jar_cmd_args), 2)
        step_0_args, step_1_args = jar_cmd_args

        # check input/output format
        assert_in('-inputformat', step_0_args)
        assert_not_in('-outputformat', step_0_args)
        assert_not_in('-inputformat', step_1_args)
        assert_in('-outputformat', step_1_args)

        # make sure -libjar extra arg comes before -mapper
        for args in (step_0_args, step_1_args):
            assert_in('-libjar', args)
            assert_in('-mapper', args)
            assert_lt(args.index('-libjar'), args.index('-mapper'))

        # make sure cleanup happens
        assert not os.path.exists(local_tmp_dir)
<<<<<<< HEAD
        assert not any(runner.ls(runner.get_output_dir()))

    def test_end_to_end(self):
        self._test_end_to_end()

    def test_end_to_end_with_explicit_hadoop_bin(self):
        self._test_end_to_end(['--hadoop-bin', self.hadoop_bin])
=======
        assert not any(runner.ls(runner.get_output_dir()))
>>>>>>> d05be283
<|MERGE_RESOLUTION|>--- conflicted
+++ resolved
@@ -143,15 +143,10 @@
 
         mr_job = MRTwoStepJob(['-r', 'hadoop', '-v',
                                '--no-conf', '--hadoop-arg', '-libjar',
-<<<<<<< HEAD
                                '--hadoop-arg', 'containsJars.jar'] + list(args)
-                               + ['-', local_input_path, remote_input_path])
-=======
-                               '--hadoop-arg', 'containsJars.jar',
-                               '-', local_input_path, remote_input_path,
-                               '--hadoop-input-format', 'FooFormat',
-                               '--hadoop-output-format', 'BarFormat'])
->>>>>>> d05be283
+                               + ['-', local_input_path, remote_input_path]
+                               + ['--hadoop-input-format', 'FooFormat']
+                               + ['--hadoop-output-format', 'BarFormat'])
         mr_job.sandbox(stdin=stdin)
 
         local_tmp_dir = None
@@ -219,14 +214,10 @@
 
         # make sure cleanup happens
         assert not os.path.exists(local_tmp_dir)
-<<<<<<< HEAD
         assert not any(runner.ls(runner.get_output_dir()))
 
     def test_end_to_end(self):
         self._test_end_to_end()
 
     def test_end_to_end_with_explicit_hadoop_bin(self):
-        self._test_end_to_end(['--hadoop-bin', self.hadoop_bin])
-=======
-        assert not any(runner.ls(runner.get_output_dir()))
->>>>>>> d05be283
+        self._test_end_to_end(['--hadoop-bin', self.hadoop_bin])
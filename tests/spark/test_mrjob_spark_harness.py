# Copyright 2019 Yelp
#
# Licensed under the Apache License, Version 2.0 (the "License");
# you may not use this file except in compliance with the License.
# You may obtain a copy of the License at
#
# http://www.apache.org/licenses/LICENSE-2.0
#
# Unless required by applicable law or agreed to in writing, software
# distributed under the License is distributed on an "AS IS" BASIS,
# WITHOUT WARRANTIES OR CONDITIONS OF ANY KIND, either express or implied.
# See the License for the specific language governing permissions and
# limitations under the License.
"""Test the Spark Harness."""
import uuid
from io import BytesIO
from os.path import join

from mrjob.examples.mr_word_freq_count import MRWordFreqCount
from mrjob.job import MRJob
from mrjob.local import LocalMRJobRunner
from mrjob.protocol import TextProtocol
from mrjob.spark import mrjob_spark_harness
from mrjob.spark.mr_spark_harness import MRSparkHarness
from mrjob.spark.mrjob_spark_harness import _run_combiner
from mrjob.spark.mrjob_spark_harness import _run_reducer
from mrjob.spark.mrjob_spark_harness import _shuffle_and_sort
from mrjob.step import INPUT
from mrjob.step import OUTPUT
from mrjob.util import cmd_line
from mrjob.util import to_lines

from tests.mr_doubler import MRDoubler
from tests.mr_pass_thru_arg_test import MRPassThruArgTest
from tests.mr_streaming_and_spark import MRStreamingAndSpark
from tests.mr_sort_and_group import MRSortAndGroup
from tests.mr_two_step_job import MRTwoStepJob
from tests.mr_word_freq_count_with_combiner_cmd import \
     MRWordFreqCountWithCombinerCmd
from tests.py2 import Mock
from tests.py2 import call
from tests.sandbox import SandboxedTestCase
from tests.sandbox import SingleSparkContextTestCase


def _rev(s):
    return ''.join(reversed(s))


class ReversedTextProtocol(TextProtocol):
    """Like TextProtocol, but stores text backwards."""

    def read(self, line):
        key, value = super(ReversedTextProtocol, self).read(line)

        return _rev(key), _rev(value)

    def write(self, key, value):
        return super(ReversedTextProtocol, self).write(
            _rev(key), _rev(value))


class MRSortAndGroupReversedText(MRSortAndGroup):

    INTERNAL_PROTOCOL = ReversedTextProtocol


class MRWordFreqCountCombinerYieldsTwo(MRWordFreqCount):

    def combiner(self, word, counts):
        yield (word, sum(counts))
        yield (word, 1000)


class MRWordFreqCountCombinerYieldsZero(MRWordFreqCount):

    def combiner(self, word, counts):
        return


class MRWordFreqCountFailingCombiner(MRWordFreqCount):

    unique_exception_str = '619dc867a1a34793b2157c258c859e78'

    def combiner(self, word, counts):
        raise Exception(self.unique_exception_str)


class MRSumValuesByWord(MRJob):

    def mapper(self, _, line):
        word, value_str = line.split('\t', 1)
        yield word, int(value_str)

    def combiner(self, word, values):
        values_sum = sum(values)
        if values_sum != 0:
            yield word, values_sum

    reducer = combiner


class SparkHarnessOutputComparisonTestCase(
        SandboxedTestCase, SingleSparkContextTestCase):

    def _spark_harness_path(self):
        path = mrjob_spark_harness.__file__
        if path.endswith('.pyc'):
            path = path[:-1]

        return path

    def _reference_job(self, job_class, input_bytes=b'', input_paths=(),
                       runner_alias='inline', job_args=[]):

        args = ['-r', runner_alias] + list(job_args) + list(input_paths)

        reference_job = job_class(args)
        reference_job.sandbox(stdin=BytesIO(input_bytes))

        return reference_job

    def _harness_job(self, job_class, input_bytes=b'', input_paths=(),
                     runner_alias='inline', compression_codec=None,
                     job_args=None, first_step_num=None, last_step_num=None):
        job_class_path = '%s.%s' % (job_class.__module__, job_class.__name__)

        harness_job_args = ['-r', runner_alias, '--job-class', job_class_path]
        if compression_codec:
            harness_job_args.append('--compression-codec')
            harness_job_args.append(compression_codec)
        if job_args:
            harness_job_args.extend(['--job-args', cmd_line(job_args)])
        if first_step_num is not None:
            harness_job_args.extend(['--first-step-num', str(first_step_num)])
        if last_step_num is not None:
            harness_job_args.extend(['--last-step-num', str(last_step_num)])

        harness_job_args.extend(input_paths)

        harness_job = MRSparkHarness(harness_job_args)
        harness_job.sandbox(stdin=BytesIO(input_bytes))

        return harness_job

    def _assert_output_matches(
            self, job_class, input_bytes=b'', input_paths=(), job_args=[]):

        # run classes defined in this module in inline mode, classes
        # with their own script files in local mode. used by
        # test_skip_combiner_that_runs_cmd()
        if job_class.__module__ == __name__:
            runner_alias = 'inline'
        else:
            runner_alias = 'local'

        reference_job = self._reference_job(
            job_class, input_bytes=input_bytes,
            input_paths=input_paths,
            job_args=job_args,
            runner_alias=runner_alias)

        with reference_job.make_runner() as runner:
            runner.run()

            reference_output = sorted(to_lines(runner.cat_output()))

        harness_job = self._harness_job(
            job_class, input_bytes=input_bytes,
            input_paths=input_paths,
            job_args=job_args)

        with harness_job.make_runner() as runner:
            runner.run()

            harness_output = sorted(to_lines(runner.cat_output()))

        self.assertEqual(harness_output, reference_output)

    def test_basic_job(self):
        input_bytes = b'one fish\ntwo fish\nred fish\nblue fish\n'

        self._assert_output_matches(MRWordFreqCount, input_bytes=input_bytes)

    def test_two_step_job(self):
        input_bytes = b'foo\nbar\n'

        self._assert_output_matches(MRTwoStepJob, input_bytes=input_bytes)

    def test_mixed_job(self):
        # can we run just the streaming part of a job?
        input_bytes = b'foo\nbar\n'

        job = self._harness_job(
            MRStreamingAndSpark, input_bytes=input_bytes,
            first_step_num=0, last_step_num=0)

        with job.make_runner() as runner:
            runner.run()

            # the streaming part is just an identity mapper, but it converts
            # lines to pairs of JSON
            self.assertEqual(set(to_lines(runner.cat_output())),
                             {b'null\t"foo"\n', b'null\t"bar"\n'})

    def test_range_of_steps(self):
        # check for off-by-one errors, etc.
        input_bytes = b'"three"\t3\n"five"\t5'

        # sanity-check
        self._assert_output_matches(MRDoubler, input_bytes=input_bytes,
                                    job_args=['-n', '5'])

        # just run two of the five steps
        steps_2_and_3_job = self._harness_job(
            MRDoubler, input_bytes=input_bytes, job_args=['-n', '5'],
            first_step_num=2, last_step_num=3)

        with steps_2_and_3_job.make_runner() as runner:
            runner.run()

            # parse_output() works because internal and output protocols match
            self.assertEqual(
                dict(steps_2_and_3_job.parse_output(runner.cat_output())),
                dict(three=12, five=20),
            )

    def test_compression(self):
        compression_codec = 'org.apache.hadoop.io.compress.GzipCodec'

        input_bytes = b'fa la la la la\nla la la la\n'

        job = self._harness_job(
            MRWordFreqCount, input_bytes=input_bytes,
            compression_codec=compression_codec)

        with job.make_runner() as runner:
            runner.run()

            self.assertTrue(runner.fs.exists(
                join(runner.get_output_dir(), 'part*.gz')))

            self.assertEqual(dict(job.parse_output(runner.cat_output())),
                             dict(fa=1, la=8))

    def test_sort_values(self):
        input_bytes = (
            b'alligator\nactuary\nbowling\nartichoke\nballoon\nbaby\n')

        self._assert_output_matches(MRSortAndGroup, input_bytes=input_bytes)

    def test_sort_values_sorts_encoded_values(self):
        input_bytes = (
            b'alligator\nactuary\nbowling\nartichoke\nballoon\nbaby\n')

        job = self._harness_job(MRSortAndGroupReversedText,
                                input_bytes=input_bytes)

        with job.make_runner() as runner:
            runner.run()

            self.assertEqual(
                dict(job.parse_output(runner.cat_output())),
                dict(a=['artichoke', 'alligator', 'actuary'],
                     b=['bowling', 'balloon', 'baby']))

    def test_passthru_args(self):
        input_bytes = b'\n'.join([
            b'to be or',
            b'not to be',
            b'that is the question'])

        self._assert_output_matches(
            MRPassThruArgTest,
            input_bytes=input_bytes,
            job_args=['--chars', '--ignore', 'to'])

    def test_combiner_called(self):
        input_bytes = b'one two three one two three one two three'
        job = self._harness_job(
            MRWordFreqCountFailingCombiner, input_bytes=input_bytes)

        with job.make_runner() as runner, \
                self.assertRaises(Exception) as assert_raises_context:
            runner.run()

        exception_text = assert_raises_context.exception.__str__()
        expected_str = MRWordFreqCountFailingCombiner.unique_exception_str
        assert expected_str in exception_text

    def test_combiner_that_yields_two_values(self):
        input_bytes = b'one two three one two three one two three'

        job = self._harness_job(MRWordFreqCountCombinerYieldsTwo,
                                input_bytes=input_bytes)

        # Given that the combiner for this job yields the count and 1000 for
        # each word and the mrjob_spark_harness combiner_helper stops running
        # jobs' combiners if they do not reduce the mapper's output to a single
        # value per key, we expect the combiner to run once per word, resulting
        # in an extra 1000 being added to each word's count.
        #
        # Note that if combiner_helper did not stop running the combiner in
        # this case, we would expect 2000 to be added to each word's count
        # since each word appears 3 times, resulting in 2 calls to
        # combine_pairs.
        with job.make_runner() as runner:
            runner.run()

            self.assertEqual(
                dict(job.parse_output(runner.cat_output())),
                dict(one=1003, two=1003, three=1003))

    def test_combiner_that_yields_zero_values(self):
        input_bytes = b'a b c\na b c\na b c\na b c'

        job = self._harness_job(MRWordFreqCountCombinerYieldsZero,
                                input_bytes=input_bytes)

        with job.make_runner() as runner:
            runner.run()
            self.assertEqual(
                dict(job.parse_output(runner.cat_output())),
                dict(),
            )

    def test_combiner_that_sometimes_yields_zero_values(self):
        # a more plausible test of a combiner that sometimes doesn't yield a
        # value that we can compare to the reference job
        input_bytes = b'\n'.join([
            b'happy\t5',
            b'sad\t3',
            b'happy\t2',
            b'sad\t-3',
        ])

<<<<<<< HEAD
        self._assert_output_matches(MRSumValuesByWord, input_bytes=input_bytes)
=======
        self._assert_output_matches(MRSumValuesByWord, input_bytes=input_bytes)

    def test_skip_combiner_that_runs_cmd(self):
        input_bytes = b'one fish\ntwo fish\nred fish\nblue fish\n'

        self._assert_output_matches(
            MRWordFreqCountWithCombinerCmd, input_bytes=input_bytes)


class PreservesPartitioningTestCase(SandboxedTestCase):

    # ensure that Spark doesn't repartition values once they're grouped
    # by key.
    #
    # unfortunately, it's hard to "catch" Spark re-partitioning (espeically
    # since our code doesn't give it a good reason to re-partition), so we
    # instead use mocks and check that the RDD was called with
    # preservesPartitioning=True when necessary

    def mock_rdd(self):
        """Make a mock RDD that returns itself."""
        method_names = [
            'combineByKey',
            'flatMap',
            'groupBy',
            'map',
            'mapPartitions',
            'mapValues',
        ]

        rdd = Mock(spec=method_names)

        for name in method_names:
            getattr(rdd, name).return_value = rdd

        return rdd

    def test_run_combiner_with_sort_values(self):
        self._test_run_combiner(sort_values=True)

    def test_run_combiner_without_sort_values(self):
        self._test_run_combiner(sort_values=False)

    def _test_run_combiner(self, sort_values):
        rdd = self.mock_rdd()

        combiner_job = Mock()
        combiner_job.pick_protocols.return_value = (Mock(), Mock())

        final_rdd = _run_combiner(combiner_job, rdd)
        self.assertEqual(final_rdd, rdd)  # mock RDD's methods return it

        # check that we preserve partitions after calling combineByKey()
        #
        # Python 3.4 and 3.5's mock modules have slightly different ways
        # of tracking function calls. to work around this, we avoid calling
        # assert_called() and just inspect `method_calls` directly
        called_combineByKey = False
        for name, args, kwargs in rdd.method_calls:
            if called_combineByKey:
                # mapValues() doesn't have to use preservesPartitioning
                # because it's just encoding the list of all values for a key
                if name == 'mapValues':
                    f = args[0]
                    self._assert_maps_list_to_list_of_same_size(f)
                else:
                    self.assertEqual(kwargs.get('preservesPartitioning'), True)
            elif name == 'combineByKey':
                called_combineByKey = True

        # check that combineByKey() was actually called
        self.assertTrue(called_combineByKey)

    def _assert_maps_list_to_list_of_same_size(self, f):
        # used by _test_run_combiner() to ensure that our call to
        # mapValues() doesn't split keys between partitions
        f_of_values = f([('k', 'v1'), ('k', 'v2')])
        self.assertEqual(type(f_of_values), list)
        self.assertEqual(len(f_of_values), 2)
        self.assertRaises(TypeError, 123)

    def test_shuffle_and_sort_with_sort_values(self):
        self._test_shuffle_and_sort(sort_values=True)

    def test_shuffle_and_sort_without_sort_values(self):
        self._test_shuffle_and_sort(sort_values=False)

    def _test_shuffle_and_sort(self, sort_values):
        rdd = self.mock_rdd()

        final_rdd = _shuffle_and_sort(rdd)
        self.assertEqual(final_rdd, rdd)  # mock RDD's methods return it

        # check that we always preserve partitioning after groupBy()
        called_groupBy = False
        for name, args, kwargs in rdd.method_calls:
            if called_groupBy:
                if '.' in name:
                    continue  # Python 3.4/3.5 tracks groupBy.assert_called()

                if not kwargs.get('preservesPartitioning'):
                    import pdb; pdb.set_trace()
                self.assertEqual(kwargs.get('preservesPartitioning'), True)
            elif name == 'groupBy':
                called_groupBy = True

        # check that groupBy() was actually called
        self.assertTrue(called_groupBy)

    def test_run_reducer(self):
        rdd = self.mock_rdd()

        reducer_job = Mock()
        reducer_job.pick_protocols.return_value = (Mock(), Mock())

        final_rdd = _run_reducer(reducer_job, rdd)
        self.assertEqual(final_rdd, rdd)  # mock RDD's methods return it

        called_mapPartitions = False
        for name, args, kwargs in rdd.method_calls:
            if name == 'mapPartitions':
                called_mapPartitions = True
                break  # nothing else to check
            else:
                self.assertEqual(kwargs.get('preservesPartitioning'), True)

        # sanity-check that mapPartitions() was actually called
        self.assertTrue(called_mapPartitions)
>>>>>>> 7a15d5c7
<|MERGE_RESOLUTION|>--- conflicted
+++ resolved
@@ -334,9 +334,6 @@
             b'sad\t-3',
         ])
 
-<<<<<<< HEAD
-        self._assert_output_matches(MRSumValuesByWord, input_bytes=input_bytes)
-=======
         self._assert_output_matches(MRSumValuesByWord, input_bytes=input_bytes)
 
     def test_skip_combiner_that_runs_cmd(self):
@@ -464,5 +461,4 @@
                 self.assertEqual(kwargs.get('preservesPartitioning'), True)
 
         # sanity-check that mapPartitions() was actually called
-        self.assertTrue(called_mapPartitions)
->>>>>>> 7a15d5c7
+        self.assertTrue(called_mapPartitions)
--- conflicted
+++ resolved
@@ -3981,32 +3981,21 @@
         self.assert_upload_succeeds(runner, data, _HUGE_PART_THRESHOLD)
 
 
-<<<<<<< HEAD
 class AWSSessionTokenTestCase(MockBoto3TestCase):
 
     def setUp(self):
         super(AWSSessionTokenTestCase, self).setUp()
-=======
-class SessionTokenTestCase(MockBotoTestCase):
-
-    def setUp(self):
-        super(SessionTokenTestCase, self).setUp()
-
-        self.mock_emr = self.start(patch('boto.emr.connection.EmrConnection'))
-        self.mock_iam = self.start(patch('boto.connect_iam'))
->>>>>>> 6e80677c
 
         self.mock_client = self.start(patch('boto3.client'))
         self.mock_resource = self.start(patch('boto3.resource'))
 
-<<<<<<< HEAD
-    def assert_conns_use_security_token(self, runner, security_token):
+    def assert_conns_use_session_token(self, runner, session_token):
         runner.make_emr_client()
 
         self.assertTrue(self.mock_client.called)
         emr_kwargs = self.mock_client.call_args[1]
         self.assertIn('aws_session_token', emr_kwargs)
-        self.assertEqual(emr_kwargs['aws_session_token'], security_token)
+        self.assertEqual(emr_kwargs['aws_session_token'], session_token)
 
         self.mock_client.reset_mock()
         runner.make_iam_client()
@@ -4015,7 +4004,7 @@
         iam_args, iam_kwargs = self.mock_client.call_args
         self.assertEqual(iam_args, ('iam',))
         self.assertIn('aws_session_token', iam_kwargs)
-        self.assertEqual(iam_kwargs['aws_session_token'], security_token)
+        self.assertEqual(iam_kwargs['aws_session_token'], session_token)
 
         self.mock_client.reset_mock()
         runner.fs.make_s3_client()
@@ -4024,7 +4013,7 @@
         s3_client_args, s3_client_kwargs = self.mock_client.call_args
         self.assertEqual(s3_client_args, ('s3',))
         self.assertIn('aws_session_token', s3_client_kwargs)
-        self.assertEqual(s3_client_kwargs['aws_session_token'], security_token)
+        self.assertEqual(s3_client_kwargs['aws_session_token'], session_token)
 
         runner.fs.make_s3_resource()
         self.assertTrue(self.mock_client.called)
@@ -4032,30 +4021,7 @@
         self.assertEqual(s3_resource_args, ('s3',))
         self.assertIn('aws_session_token', s3_resource_kwargs)
         self.assertEqual(s3_resource_kwargs['aws_session_token'],
-                         security_token)
-=======
-    def assert_conns_use_session_token(self, runner, session_token):
-        runner.make_emr_conn()
-
-        self.assertTrue(self.mock_emr.called)
-        emr_kwargs = self.mock_emr.call_args[1]
-        self.assertIn('security_token', emr_kwargs)
-        self.assertEqual(emr_kwargs['security_token'], session_token)
-
-        runner.make_iam_conn()
-
-        self.assertTrue(self.mock_iam.called)
-        iam_kwargs = self.mock_iam.call_args[1]
-        self.assertIn('security_token', iam_kwargs)
-        self.assertEqual(iam_kwargs['security_token'], session_token)
-
-        runner.fs.make_s3_conn()
-
-        self.assertTrue(self.mock_s3.called)
-        s3_kwargs = self.mock_s3.call_args[1]
-        self.assertIn('security_token', s3_kwargs)
-        self.assertEqual(s3_kwargs['security_token'], session_token)
->>>>>>> 6e80677c
+                         session_token)
 
     def test_connections_without_session_token(self):
         runner = EMRJobRunner()

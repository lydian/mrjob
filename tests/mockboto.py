--- conflicted
+++ resolved
@@ -329,12 +329,9 @@
                     hadoop_version=None,
                     steps=None,
                     bootstrap_actions=[],
-<<<<<<< HEAD
+                    instance_groups=None,
                     additional_info=None,
                     ami_version=None,
-=======
-                    instance_groups=None,
->>>>>>> 49450d9e
                     now=None):
         """Mock of run_jobflow().
 
@@ -368,13 +365,12 @@
         jobflow_id = 'j-MOCKJOBFLOW%d' % len(self.mock_emr_job_flows)
         assert jobflow_id not in self.mock_emr_job_flows
 
-<<<<<<< HEAD
         def make_fake_action(real_action):
             return MockEmrObject(name=real_action.name,
                                  path=real_action.path,
                                  args=[MockEmrObject(value=v) for v \
                                        in real_action.bootstrap_action_args])
-=======
+
         # create a MockEmrObject corresponding to the job flow. We only
         # need to fill in the fields that EMRJobRunnerUses
         if not instance_groups:
@@ -416,7 +412,6 @@
                 elif instance_group.role == 'CORE':
                     slave_instance_type = instance_group.type
                 mock_groups.append(emr_group)
->>>>>>> 49450d9e
 
         job_flow = MockEmrObject(
             availabilityzone=availability_zone,
@@ -437,13 +432,10 @@
             instance_groups=mock_groups,
         )
 
-<<<<<<< HEAD
         # AMI version is only set when you specify it explicitly
         if ami_version is not None:
             job_flow.amiversion = ami_version
 
-=======
->>>>>>> 49450d9e
         # don't always set loguri, so we can test Issue #112
         if log_uri is not None:
             job_flow.loguri = log_uri
